--- conflicted
+++ resolved
@@ -531,13 +531,9 @@
             def __init__(self, server_address: Tuple[str, int], request_handler: Callable[..., BaseRequestHandler]):
                 # enable reuse, in case the restart was too fast and the port was still in TIME_WAIT
                 self.allow_reuse_address = True
-<<<<<<< HEAD
-                self.max_packet_size = 65504
-=======
                 MyThreadingUDPServer.max_packet_size = 65504
                 self.message_queue: dict[str, Queue[str]] = {}
                 self.executor = ThreadPoolExecutor()
->>>>>>> 87199e1b
                 super().__init__(server_address, request_handler)
 
             def shutdown(self) -> None:
