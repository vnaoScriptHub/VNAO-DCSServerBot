# utils.py
import asyncio
import aiohttp
import discord
import importlib
import math
import os
import psutil
import re
import socket
import subprocess
import psycopg2
import xmltodict
from core.const import Status
from configparser import ConfigParser
from contextlib import closing, suppress
from discord.ext import commands
from typing import Union

SAVED_GAMES = os.path.expandvars('%USERPROFILE%\\Saved Games')
REGEXP = {
    'branch': re.compile(r'"branch": "(?P<branch>.*)"'),
    'version': re.compile(r'"version": "(?P<version>.*)"')
}
PATCHNOTES_URL = 'https://www.digitalcombatsimulator.com/en/news/changelog/rss/'

config = ConfigParser()
config.read('config/dcsserverbot.ini')


def findDCSInstallations(server_name=None):
    installations = []
    for dirname in os.listdir(SAVED_GAMES):
        if os.path.isdir(os.path.join(SAVED_GAMES, dirname)):
            settings = os.path.join(SAVED_GAMES, dirname, 'Config\\serverSettings.lua')
            if os.path.exists(settings):
                if server_name:
                    with open(settings, encoding='utf8') as f:
                        if '["name"] = "{}"'.format(server_name) in f.read():
                            installations.append(dirname)
                else:
                    installations.append(dirname)
    return installations


def changeServerSettings(server_name, name, value):
    assert name in ['listStartIndex', 'password', 'name', 'maxPlayers'], 'Value can\'t be changed.'
    if isinstance(value, str):
        value = '"' + value + '"'
    installation = findDCSInstallations(server_name)[0]
    serverSettings = os.path.join(SAVED_GAMES, installation, 'Config\\serverSettings.lua')
    tmpSettings = os.path.join(SAVED_GAMES, installation, 'Config\\serverSettings.tmp')
    with open(serverSettings, encoding='utf8') as infile:
        inlines = infile.readlines()
    outlines = []
    for line in inlines:
        if '["{}"]'.format(name) in line:
            #    outlines.append('["{}"] = {}\n'.format(name, value))
            outlines.append(re.sub(' = ([^,]*)', ' = {}'.format(value), line))
        else:
            outlines.append(line)
    with open(tmpSettings, 'w', encoding='utf8') as outfile:
        outfile.writelines(outlines)
    os.remove(serverSettings)
    os.rename(tmpSettings, serverSettings)


def getInstalledVersion(path):
    branch = version = None
    with open(os.path.join(os.path.expandvars(path), 'autoupdate.cfg'), encoding='utf8') as cfg:
        lines = cfg.readlines()
    for line in lines:
        if '"branch"' in line:
            match = REGEXP['branch'].search(line)
            if match:
                branch = match.group('branch')
        elif '"version"' in line:
            match = REGEXP['version'].search(line)
            if match:
                version = match.group('version')
    return branch, version


async def getLatestVersion(branch):
    async with aiohttp.ClientSession() as session:
        async with session.get(PATCHNOTES_URL) as response:
            xpars = xmltodict.parse(await response.text())
            for item in xpars['rss']['channel']['item']:
                if branch in item['link']:
                    return item['link'].split('/')[-2]


def match(name1, name2):
    if name1 == name2:
        return len(name1)
    # remove any tags
    n1 = re.sub('^[\[\<\(=-].*[-=\)\>\]]', '', name1).strip()
    if len(n1) == 0:
        n1 = name1
    n2 = re.sub('^[\[\<\(=-].*[-=\)\>\]]', '', name2).strip()
    if len(n2) == 0:
        n2 = name2
    # if the names are too short, return
    if (len(n1) < 3 or len(n2) < 3) and (n1 != n2):
        return 0
    elif n1 in n2:
        return len(n1)
    elif n2 in n1:
        return len(n2)
    # remove any special characters
    n1 = re.sub('[^a-zA-Z0-9 ]', '', n1).strip().lower()
    n2 = re.sub('[^a-zA-Z0-9 ]', '', n2).strip().lower()
    if (len(n1) == 0) or (len(n2) == 0):
        return 0
    # if the names are too short, return
    if len(n1) < 3 or len(n2) < 3:
        return 0
    elif n1 in n2:
        return len(n1)
    elif n2 in n1:
        return len(n2)
    # remove any numbers
    n1 = re.sub('[0-9 ]', '', n1).strip()
    n2 = re.sub('[0-9 ]', '', n2).strip()
    if (len(n1) == 0) or (len(n2) == 0):
        return 0
    # if the names are too short, return
    if (len(n1) < 3 or len(n2) < 3) and (n1 != n2):
        return 0
    elif n1 in n2:
        return len(n1)
    elif n2 in n1:
        return len(n2)
    return 0


def match_user(self, data: Union[dict, discord.Member], rematch=False):
    conn = self.pool.getconn()
    try:
        with closing(conn.cursor()) as cursor:
            # try to match a DCS user with a Discord member
            if isinstance(data, dict):
                if not rematch:
                    sql = 'SELECT discord_id FROM players WHERE ucid = %s AND discord_id != -1'
                    cursor.execute(sql, (data['ucid'], ))
                    result = cursor.fetchone()
                    if result and result[0] != -1:
                        return self.bot.guilds[0].get_member(result[0])
                # we could not find the user, so try to match them
                dcs_name = data['name']
                max_weight = 0
                best_fit = None
                for member in self.bot.get_all_members():
                    if member.nick:
                        weight = max(match(dcs_name, member.nick), match(dcs_name, member.name))
                    else:
                        weight = match(dcs_name, member.name)
                    if weight > max_weight:
                        max_weight = weight
                        best_fit = member
                return best_fit
            # try to match a Discord member with a DCS user that played on the servers
            else:
                max_weight = 0
                best_fit = None
                sql = 'SELECT ucid, name from players'
                if rematch is False:
                    sql += ' WHERE discord_id = -1'
                cursor.execute(sql)
                for row in cursor.fetchall():
                    weight = max(match(data.nick, row['name']), match(data.name, row['name']))
                    if weight > max_weight:
                        max_weight = weight
                        best_fit = row['ucid']
                return best_fit
    except (Exception, psycopg2.DatabaseError) as error:
        self.log.exception(error)
    finally:
        self.pool.putconn(conn)


async def wait_for_single_reaction(self, ctx, message):
    def check_press(react, user):
        return (react.message.channel == ctx.message.channel) & (user == ctx.message.author) & (react.message.id == message.id)

    tasks = [self.bot.wait_for('reaction_add', check=check_press),
             self.bot.wait_for('reaction_remove', check=check_press)]
    try:
        done, tasks = await asyncio.wait(tasks, timeout=120, return_when=asyncio.FIRST_COMPLETED)
        if len(done) > 0:
            react, _ = done.pop().result()
            return react
        else:
            raise asyncio.TimeoutError
    finally:
        for task in tasks:
            task.cancel()


async def selection_list(self, ctx, data, embed_formatter, num=5, marker=-1, marker_emoji='🔄'):
    message = None
    try:
        j = 0
        while len(data) > 0:
            max_i = (len(data) % num) if (len(data) - j * num) < num else num
            embed = embed_formatter(data[j * num:j * num + max_i], (marker - j * num) if marker in range(j * num, j * num + max_i + 1) else 0, marker_emoji)
            message = await ctx.send(embed=embed)
            if j > 0:
                await message.add_reaction('◀️')
            for i in range(1, max_i + 1):
                if (j * num + i) != marker:
                    await message.add_reaction(chr(0x30 + i) + '\u20E3')
                else:
                    await message.add_reaction(marker_emoji)
            await message.add_reaction('⏹️')
            if ((j + 1) * num) < len(data):
                await message.add_reaction('▶️')
            react = await wait_for_single_reaction(self, ctx, message)
            await message.delete()
            if react.emoji == '◀️':
                j -= 1
                message = None
            elif react.emoji == '▶️':
                j += 1
                message = None
            elif react.emoji == '⏹️':
                return -1
            elif react.emoji == marker_emoji:
                return marker - j * num - 1
            elif (len(react.emoji) > 1) and ord(react.emoji[0]) in range(0x31, 0x39):
                return (ord(react.emoji[0]) - 0x31) + j * num
    except asyncio.TimeoutError:
        if message:
            await message.delete()
            return -1


async def yn_question(self, ctx, question, msg=None):
    yn_embed = discord.Embed(title=question, color=discord.Color.red())
    if msg is not None:
        yn_embed.add_field(name=msg, value='_ _')
    yn_msg = await ctx.send(embed=yn_embed)
    await yn_msg.add_reaction('🇾')
    await yn_msg.add_reaction('🇳')
    react = await wait_for_single_reaction(self, ctx, yn_msg)
    await yn_msg.delete()
    return react.emoji == '🇾'


async def get_server(self, ctx: Union[discord.ext.commands.context.Context, str]):
    for server_name, server in self.bot.DCSServers.items():
        if isinstance(ctx, discord.ext.commands.context.Context):
            if server['status'] == Status.UNKNOWN:
                continue
            if (int(server['status_channel']) == ctx.channel.id) or (int(server['chat_channel']) == ctx.channel.id) or (int(server['admin_channel']) == ctx.channel.id):
                return server
        else:
            if server_name == ctx:
                return server
    return None


def has_role(item: str):
    def predicate(ctx):
        if ctx.guild is None:
            raise commands.errors.NoPrivateMessage()

        if 'ROLES' not in config or item not in config['ROLES']:
            valid_roles = [item]
        else:
            valid_roles = [x.strip() for x in config['ROLES'][item].split(',')]
        for role in ctx.author.roles:
            if role.name in valid_roles:
                return True
        raise commands.errors.MissingRole(item)

    return commands.check(predicate)


def isOpen(ip, port):
    with closing(socket.socket(socket.AF_INET, socket.SOCK_STREAM)) as s:
        s.settimeout(3)
        return s.connect_ex((ip, int(port))) == 0


async def get_external_ip():
    async with aiohttp.ClientSession() as session:
        async with session.get('https://api.ipify.org') as resp:
            return await resp.text()


def findProcess(proc, installation):
    for p in psutil.process_iter(['name', 'cmdline']):
        if p.info['name'] == proc:
            with suppress(Exception):
                if installation in p.info['cmdline'][1]:
                    return p
    return None


def DDtoDMS(dd):
    frac, degrees = math.modf(dd)
    frac, minutes = math.modf(frac * 60)
    frac, seconds = math.modf(frac * 60)
    return degrees, minutes, seconds, frac


def getActiveRunways(runways, wind):
    retval = []
    for runway in runways:
        heading = int(runway[:2]) * 10
        winddir = (wind['dir'] + 180) % 360
        diff = abs((winddir - heading + 180 + 360) % 360 - 180)
        if diff <= 90:
            retval.append(runway)
    if len(retval) == 0:
        retval = ['n/a']
    return retval


def start_dcs(self, installation):
    self.log.debug('Launching DCS server with: "{}\\bin\\dcs.exe" --server --norender -w {}'.format(
        os.path.expandvars(self.config['DCS']['DCS_INSTALLATION']), installation))
    return subprocess.Popen(['dcs.exe', '--server', '--norender', '-w', installation], executable=os.path.expandvars(self.config['DCS']['DCS_INSTALLATION']) + '\\bin\\dcs.exe')


def start_srs(self, installation):
    self.log.debug('Launching SRS server with: "{}\\SR-Server.exe" -cfg="{}"'.format(
        os.path.expandvars(self.config['DCS']['SRS_INSTALLATION']), os.path.expandvars(self.config[installation]['SRS_CONFIG'])))
    return subprocess.Popen(['SR-Server.exe', '-cfg={}'.format(os.path.expandvars(self.config[installation]['SRS_CONFIG']))], executable=os.path.expandvars(self.config['DCS']['SRS_INSTALLATION']) + '\\SR-Server.exe')


def str_to_class(name):
    try:
        module_name, class_name = name.rsplit('.', 1)
        return getattr(importlib.import_module(module_name), class_name)
    except AttributeError:
        return None


# Return a player from the internal list
def get_player(self, server_name, **kwargs):
    df = self.bot.player_data[server_name]
    if 'id' in kwargs:
        row = df[df['id'] == kwargs['id']]
    elif 'name' in kwargs:
        row = df[df['name'] == kwargs['name']]
    else:
        return None
    if not row.empty:
        return row.to_dict('records')[0]
    else:
<<<<<<< HEAD
        value = '-'
    embed.add_field(name='Date/Time in Mission', value=value)
    embed.add_field(name='Avail. Slots',
                    value='🔹 {}  |  {} 🔸'.format(mission['num_slots_blue'] if 'num_slots_blue' in mission else '-', mission['num_slots_red'] if 'num_slots_red' in mission else '-'))
    embed.add_field(name='▬' * 25, value='_ _', inline=False)
    if 'weather' in mission:
        if 'clouds' in mission and 'preset' in mission['clouds']:
            embed.add_field(name='Preset', value=mission['clouds']['preset']['readableNameShort'])
        else:
            embed.add_field(name='Weather', value='Dynamic')
        weather = mission['weather']
        embed.add_field(name='Temperature', value=str(int(weather['season']['temperature'])) + ' °C')
        embed.add_field(name='QNH', value='{:.2f} inHg'.format(weather['qnh'] * const.MMHG_IN_INHG))
        embed.add_field(name='Wind', value='\u2002Ground: {}° / {} kts\n\u20026600 ft: {}° / {} kts\n26000 ft: {}° / {} kts'.format(
            int(weather['wind']['atGround']['dir'] + 180) % 360, int(weather['wind']['atGround']['speed']),
            int(weather['wind']['at2000']['dir'] + 180) % 360, int(weather['wind']['at2000']['speed']),
            int(weather['wind']['at8000']['dir'] + 180) % 360, int(weather['wind']['at8000']['speed'])))
        if 'clouds' in mission:
            if 'preset' in mission['clouds']:
                embed.add_field(name='Cloudbase',
                                value=f'{int(mission["clouds"]["base"] * const.METER_IN_FEET):,} ft')
            else:
                embed.add_field(name='Clouds', value='Base:\u2002\u2002\u2002\u2002 {:,} ft\nDensity:\u2002\u2002 {}/10\nThickness: {:,} ft'.format(
                    int(mission['clouds']['base'] * const.METER_IN_FEET), mission['clouds']['density'], int(mission['clouds']['thickness'] * const.METER_IN_FEET)))
        else:
            embed.add_field(name='Clouds', value='n/a')
        visibility = weather['visibility']['distance']
        if weather['enable_fog'] is True:
            visibility = weather['fog']['visibility'] * const.METER_IN_FEET
        embed.add_field(name='Visibility', value=f'{int(visibility):,} ft')
        embed.add_field(name='▬' * 25, value='_ _', inline=False)
    if 'SRSSettings' in server:
        plugins.append('SRS')
        if 'EXTERNAL_AWACS_MODE' in server['SRSSettings'] and 'EXTERNAL_AWACS_MODE_BLUE_PASSWORD' in server['SRSSettings'] and 'EXTERNAL_AWACS_MODE_RED_PASSWORD' in server['SRSSettings'] and server['SRSSettings']['EXTERNAL_AWACS_MODE'] is True:
            value = '🔹 Pass: {}\n🔸 Pass: {}'.format(
                server['SRSSettings']['EXTERNAL_AWACS_MODE_BLUE_PASSWORD'],
                server['SRSSettings']['EXTERNAL_AWACS_MODE_RED_PASSWORD'])
        else:
            value = '_ _'
        embed.add_field(name='SRS [{}]'.format(
            server['SRSSettings']['SERVER_SRS_PORT']), value=value)
    if 'lotAtcSettings' in server:
        plugins.append('LotAtc')
        embed.add_field(name='LotAtc [{}]'.format(server['lotAtcSettings']['port']), value='🔹 Pass: {}\n🔸 Pass: {}'.format(
            server['lotAtcSettings']['blue_password'], server['lotAtcSettings']['red_password']))
    if 'Tacview' in server['options']['plugins']:
        name = 'Tacview'
        if ('tacviewModuleEnabled' in server['options']['plugins']['Tacview'] and server['options']['plugins']['Tacview']['tacviewModuleEnabled'] is False) or ('tacviewFlightDataRecordingEnabled' in server['options']['plugins']['Tacview'] and server['options']['plugins']['Tacview']['tacviewFlightDataRecordingEnabled'] is False):
            value = 'disabled'
        else:
            plugins.append('Tacview')
            value = ''
            tacview = server['options']['plugins']['Tacview']
            if 'tacviewRealTimeTelemetryEnabled' in tacview and tacview['tacviewRealTimeTelemetryEnabled'] is True:
                name += ' RT'
            if 'tacviewRealTimeTelemetryPort' in tacview and len(tacview['tacviewRealTimeTelemetryPort']) > 0:
                name += ' [{}]'.format(tacview['tacviewRealTimeTelemetryPort'])
            if 'tacviewRemoteControlEnabled' in tacview and tacview['tacviewRemoteControlEnabled'] is True:
                value += '**Remote Ctrl [{}]**\n'.format(tacview['tacviewRemoteControlPort'])
            if len(value) == 0:
                value = 'enabled'
        embed.add_field(name=name, value=value)
    footer = '- Server is running DCS {}\n'.format(server['dcs_version'])
    if len(plugins) > 0:
        footer += '- The IP address of '
        if len(plugins) == 1:
            footer += plugins[0]
        else:
            footer += ', '.join(plugins[0:len(plugins) - 1]) + ' and ' + plugins[len(plugins) - 1]
        footer += ' is the same as the server.\n'
    for listener in self.bot.eventListeners:
        if (type(listener).__name__ == 'UserStatisticsEventListener') and \
                (mission['server_name'] in listener.statistics):
            footer += '- User statistics are enabled for this server.'
    embed.set_footer(text=footer)
    return embed
=======
        return None
>>>>>>> d78f342b
<|MERGE_RESOLUTION|>--- conflicted
+++ resolved
@@ -350,83 +350,4 @@
     if not row.empty:
         return row.to_dict('records')[0]
     else:
-<<<<<<< HEAD
-        value = '-'
-    embed.add_field(name='Date/Time in Mission', value=value)
-    embed.add_field(name='Avail. Slots',
-                    value='🔹 {}  |  {} 🔸'.format(mission['num_slots_blue'] if 'num_slots_blue' in mission else '-', mission['num_slots_red'] if 'num_slots_red' in mission else '-'))
-    embed.add_field(name='▬' * 25, value='_ _', inline=False)
-    if 'weather' in mission:
-        if 'clouds' in mission and 'preset' in mission['clouds']:
-            embed.add_field(name='Preset', value=mission['clouds']['preset']['readableNameShort'])
-        else:
-            embed.add_field(name='Weather', value='Dynamic')
-        weather = mission['weather']
-        embed.add_field(name='Temperature', value=str(int(weather['season']['temperature'])) + ' °C')
-        embed.add_field(name='QNH', value='{:.2f} inHg'.format(weather['qnh'] * const.MMHG_IN_INHG))
-        embed.add_field(name='Wind', value='\u2002Ground: {}° / {} kts\n\u20026600 ft: {}° / {} kts\n26000 ft: {}° / {} kts'.format(
-            int(weather['wind']['atGround']['dir'] + 180) % 360, int(weather['wind']['atGround']['speed']),
-            int(weather['wind']['at2000']['dir'] + 180) % 360, int(weather['wind']['at2000']['speed']),
-            int(weather['wind']['at8000']['dir'] + 180) % 360, int(weather['wind']['at8000']['speed'])))
-        if 'clouds' in mission:
-            if 'preset' in mission['clouds']:
-                embed.add_field(name='Cloudbase',
-                                value=f'{int(mission["clouds"]["base"] * const.METER_IN_FEET):,} ft')
-            else:
-                embed.add_field(name='Clouds', value='Base:\u2002\u2002\u2002\u2002 {:,} ft\nDensity:\u2002\u2002 {}/10\nThickness: {:,} ft'.format(
-                    int(mission['clouds']['base'] * const.METER_IN_FEET), mission['clouds']['density'], int(mission['clouds']['thickness'] * const.METER_IN_FEET)))
-        else:
-            embed.add_field(name='Clouds', value='n/a')
-        visibility = weather['visibility']['distance']
-        if weather['enable_fog'] is True:
-            visibility = weather['fog']['visibility'] * const.METER_IN_FEET
-        embed.add_field(name='Visibility', value=f'{int(visibility):,} ft')
-        embed.add_field(name='▬' * 25, value='_ _', inline=False)
-    if 'SRSSettings' in server:
-        plugins.append('SRS')
-        if 'EXTERNAL_AWACS_MODE' in server['SRSSettings'] and 'EXTERNAL_AWACS_MODE_BLUE_PASSWORD' in server['SRSSettings'] and 'EXTERNAL_AWACS_MODE_RED_PASSWORD' in server['SRSSettings'] and server['SRSSettings']['EXTERNAL_AWACS_MODE'] is True:
-            value = '🔹 Pass: {}\n🔸 Pass: {}'.format(
-                server['SRSSettings']['EXTERNAL_AWACS_MODE_BLUE_PASSWORD'],
-                server['SRSSettings']['EXTERNAL_AWACS_MODE_RED_PASSWORD'])
-        else:
-            value = '_ _'
-        embed.add_field(name='SRS [{}]'.format(
-            server['SRSSettings']['SERVER_SRS_PORT']), value=value)
-    if 'lotAtcSettings' in server:
-        plugins.append('LotAtc')
-        embed.add_field(name='LotAtc [{}]'.format(server['lotAtcSettings']['port']), value='🔹 Pass: {}\n🔸 Pass: {}'.format(
-            server['lotAtcSettings']['blue_password'], server['lotAtcSettings']['red_password']))
-    if 'Tacview' in server['options']['plugins']:
-        name = 'Tacview'
-        if ('tacviewModuleEnabled' in server['options']['plugins']['Tacview'] and server['options']['plugins']['Tacview']['tacviewModuleEnabled'] is False) or ('tacviewFlightDataRecordingEnabled' in server['options']['plugins']['Tacview'] and server['options']['plugins']['Tacview']['tacviewFlightDataRecordingEnabled'] is False):
-            value = 'disabled'
-        else:
-            plugins.append('Tacview')
-            value = ''
-            tacview = server['options']['plugins']['Tacview']
-            if 'tacviewRealTimeTelemetryEnabled' in tacview and tacview['tacviewRealTimeTelemetryEnabled'] is True:
-                name += ' RT'
-            if 'tacviewRealTimeTelemetryPort' in tacview and len(tacview['tacviewRealTimeTelemetryPort']) > 0:
-                name += ' [{}]'.format(tacview['tacviewRealTimeTelemetryPort'])
-            if 'tacviewRemoteControlEnabled' in tacview and tacview['tacviewRemoteControlEnabled'] is True:
-                value += '**Remote Ctrl [{}]**\n'.format(tacview['tacviewRemoteControlPort'])
-            if len(value) == 0:
-                value = 'enabled'
-        embed.add_field(name=name, value=value)
-    footer = '- Server is running DCS {}\n'.format(server['dcs_version'])
-    if len(plugins) > 0:
-        footer += '- The IP address of '
-        if len(plugins) == 1:
-            footer += plugins[0]
-        else:
-            footer += ', '.join(plugins[0:len(plugins) - 1]) + ' and ' + plugins[len(plugins) - 1]
-        footer += ' is the same as the server.\n'
-    for listener in self.bot.eventListeners:
-        if (type(listener).__name__ == 'UserStatisticsEventListener') and \
-                (mission['server_name'] in listener.statistics):
-            footer += '- User statistics are enabled for this server.'
-    embed.set_footer(text=footer)
-    return embed
-=======
-        return None
->>>>>>> d78f342b
+        return None