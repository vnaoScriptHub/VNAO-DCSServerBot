from __future__ import annotations
import discord
from contextlib import closing
from core import DataObjectFactory, DataObject
from core.services.registry import ServiceRegistry
from dataclasses import dataclass, field
from typing import TYPE_CHECKING

if TYPE_CHECKING:
    from services import DCSServerBot

__all__ = ["Member"]


@dataclass
@DataObjectFactory.register("Member")
class Member(DataObject):
    member: discord.Member
    ucids: dict[str] = field(default_factory=dict, init=False)
    banned: bool = field(default=False, init=False)

    def __post_init__(self):
        super().__post_init__()
<<<<<<< HEAD
        conn = self.pool.getconn()
        try:
            with closing(conn.cursor()) as cursor:
                cursor.execute("""
                    SELECT p.ucid, CASE WHEN b.ucid IS NOT NULL THEN TRUE ELSE FALSE END AS banned, manual 
                    FROM players p LEFT OUTER JOIN bans b ON p.ucid = b.ucid 
                    WHERE p.discord_id = %s AND COALESCE(b.banned_until, NOW()) >= NOW()
                """, (self.member.id, ))
                banned = False
                for row in cursor.fetchall():
                    self.ucids[row[0]] = row[2]
                    if row[1] is True:
                        banned = True
                self.banned = banned
        except (Exception, psycopg2.DatabaseError) as error:
            self.log.exception(error)
        finally:
            self.pool.putconn(conn)
=======
        self.bot: DCSServerBot = ServiceRegistry.get("Bot")
        with self.pool.connection() as conn:
            for row in conn.execute("""
                SELECT p.ucid, CASE WHEN b.ucid IS NOT NULL THEN TRUE ELSE FALSE END AS banned, manual 
                FROM players p LEFT OUTER JOIN bans b ON p.ucid = b.ucid 
                WHERE p.discord_id = %s AND COALESCE(b.banned_until, NOW()) >= NOW()
            """, (self.member.id, )).fetchall():
                self.ucids[row[0]] = row[2]
                self.banned = row[1] is True
>>>>>>> 44a1ebf3

    @property
    def verified(self):
        for verified in self.ucids.values():
            if not verified:
                return False
        return True

    @verified.setter
    def verified(self, flag: bool):
        with self.pool.connection() as conn:
            with conn.transaction():
                with closing(conn.cursor()) as cursor:
                    ucids = list(self.ucids.keys())
                    for ucid in ucids:
                        cursor.execute('UPDATE players SET manual = %s WHERE ucid = %s', (flag, ucid))
                        self.ucids[ucid] = flag

    def link(self, ucid: str, validated: bool = True):
        self.ucids[ucid] = validated
        with self.pool.connection() as conn:
            with conn.transaction():
                conn.execute('UPDATE players SET discord_id = %s, manual = %s WHERE ucid = %s',
                             (self.member.id, validated, ucid))

    def unlink(self, ucid):
        if ucid not in self.ucids:
            return
        del self.ucids[ucid]
        with self.pool.connection() as conn:
            with conn.transaction():
                conn.execute('UPDATE players SET discord_id = -1, manual = FALSE WHERE ucid = %s', (ucid, ))<|MERGE_RESOLUTION|>--- conflicted
+++ resolved
@@ -21,26 +21,6 @@
 
     def __post_init__(self):
         super().__post_init__()
-<<<<<<< HEAD
-        conn = self.pool.getconn()
-        try:
-            with closing(conn.cursor()) as cursor:
-                cursor.execute("""
-                    SELECT p.ucid, CASE WHEN b.ucid IS NOT NULL THEN TRUE ELSE FALSE END AS banned, manual 
-                    FROM players p LEFT OUTER JOIN bans b ON p.ucid = b.ucid 
-                    WHERE p.discord_id = %s AND COALESCE(b.banned_until, NOW()) >= NOW()
-                """, (self.member.id, ))
-                banned = False
-                for row in cursor.fetchall():
-                    self.ucids[row[0]] = row[2]
-                    if row[1] is True:
-                        banned = True
-                self.banned = banned
-        except (Exception, psycopg2.DatabaseError) as error:
-            self.log.exception(error)
-        finally:
-            self.pool.putconn(conn)
-=======
         self.bot: DCSServerBot = ServiceRegistry.get("Bot")
         with self.pool.connection() as conn:
             for row in conn.execute("""
@@ -50,7 +30,6 @@
             """, (self.member.id, )).fetchall():
                 self.ucids[row[0]] = row[2]
                 self.banned = row[1] is True
->>>>>>> 44a1ebf3
 
     @property
     def verified(self):
