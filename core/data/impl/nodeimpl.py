import aiohttp
import asyncio
import certifi
import discord
import json
import logging
import os
import platform
import psycopg
import re
import shutil
import ssl
import subprocess
import sys
import time

from contextlib import closing
from core import utils, Status, Coalition
from core.const import SAVED_GAMES
from discord.ext import tasks
from logging.handlers import RotatingFileHandler
from packaging import version
from pathlib import Path
from psycopg.errors import UndefinedTable, InFailedSqlTransaction, NotNullViolation
from psycopg.rows import dict_row
from psycopg.types.json import Json
from psycopg_pool import ConnectionPool
from typing import Optional, Union, TYPE_CHECKING, Awaitable, Callable, Any, Tuple
from version import __version__

from core.autoexec import Autoexec
from core.data.dataobject import DataObjectFactory
from core.data.node import Node, UploadStatus, SortOrder, FatalException
from core.data.instance import Instance
from core.data.impl.instanceimpl import InstanceImpl
from core.data.server import Server
from core.data.impl.serverimpl import ServerImpl
from core.services.registry import ServiceRegistry
from core.utils.dcs import LICENSES_URL
from core.utils.helper import SettingsDict, YAMLError

# ruamel YAML support
from ruamel.yaml import YAML
from ruamel.yaml.parser import ParserError
from ruamel.yaml.scanner import ScannerError
yaml = YAML()

if TYPE_CHECKING:
    from services import ServiceBus

__all__ = [
    "NodeImpl"
]

LOGLEVEL = {
    'DEBUG': logging.DEBUG,
    'INFO': logging.INFO,
    'WARNING': logging.WARNING,
    'ERROR': logging.ERROR,
    'CRITICAL': logging.CRITICAL,
    'FATAL': logging.FATAL
}

REPO_URL = "https://api.github.com/repos/Special-K-s-Flightsim-Bots/DCSServerBot/releases"


class NodeImpl(Node):

    def __init__(self, name: str):
        super().__init__(name)
        self.node = self  # to be able to address self.node
        self._public_ip: Optional[str] = None
        self.bot_version = __version__[:__version__.rfind('.')]
        self.sub_version = int(__version__[__version__.rfind('.') + 1:])
        self.dcs_branch = None
        self.dcs_version = None
        self.all_nodes: Optional[dict[str, dict]] = None
        self.instances: list[InstanceImpl] = list()
        self.update_pending = False
        self.before_update: dict[str, Callable[[], Awaitable[Any]]] = dict()
        self.after_update: dict[str, Callable[[], Awaitable[Any]]] = dict()
        self.locals = self.read_locals()
        self.log = self.init_logger()
        if sys.platform == 'win32':
            from os import system
            system(f"title DCSServerBot v{self.bot_version}.{self.sub_version}")
        self.log.info(f'DCSServerBot v{self.bot_version}.{self.sub_version} starting up ...')
        self.log.info(f'- Python version {platform.python_version()} detected.')
        self.install_plugins()
        self.plugins: list[str] = [x.lower() for x in self.config.get('plugins', [
            "mission", "scheduler", "help", "admin", "userstats", "missionstats", "creditsystem", "gamemaster", "cloud"
        ])]
        for plugin in [x.lower() for x in self.config.get('opt_plugins', [])]:
            if plugin not in self.plugins:
                self.plugins.append(plugin)
        # make sure, cloud is loaded last
        if 'cloud' in self.plugins:
            self.plugins.remove('cloud')
            self.plugins.append('cloud')
        self.db_version = None
        self.pool = None
        self._master = None
        self.listen_address = self.locals.get('listen_address', '0.0.0.0')
        self.listen_port = self.locals.get('listen_port', 10042)

    async def post_init(self):
        self.pool = self.init_db()
        try:
            with self.pool.connection() as conn:
                with conn.transaction():
                    conn.execute("""
                        INSERT INTO nodes (guild_id, node) VALUES (%s, %s) 
                        ON CONFLICT (guild_id, node) DO UPDATE SET last_seen = (NOW() AT TIME ZONE 'UTC')
                    """, (self.guild_id, self.name))
            self._master = await self.heartbeat()
        except (UndefinedTable, NotNullViolation, InFailedSqlTransaction):
            # some master tables have changed, so do the update first
            self._master = True
        if self._master:
            self.update_db()
        self.init_instances()

    @property
    def master(self) -> bool:
        return self._master

    @master.setter
    def master(self, value: bool):
        self._master = value

    @property
    def public_ip(self) -> str:
        return self._public_ip

    @property
    def installation(self) -> str:
        return os.path.expandvars(self.locals['DCS']['installation'])

    @property
    def extensions(self) -> dict:
        return self.locals.get('extensions', {})

    async def audit(self, message, *, user: Optional[Union[discord.Member, str]] = None,
                    server: Optional[Server] = None):
        if self.master:
            await ServiceRegistry.get("Bot").bot.audit(message, user=user, server=server)
        else:
            ServiceRegistry.get("ServiceBus").send_to_node({
                "command": "rpc",
                "service": "Bot",
                "method": "audit",
                "params": {
                    "message": message,
                    "user": f"<@{user.id}>" if isinstance(user, discord.Member) else user,
                    "server": server.name if server else ""
                }
            })

    def register_callback(self, what: str, name: str, func: Callable[[], Awaitable[Any]]):
        if what == 'before_dcs_update':
            self.before_update[name] = func
        else:
            self.after_update[name] = func

    def unregister_callback(self, what: str, name: str):
        if what == 'before_dcs_update':
            del self.before_update[name]
        else:
            del self.after_update[name]

    async def shutdown(self):
        await ServiceRegistry.shutdown()
        tasks = [t for t in asyncio.all_tasks() if t is not
                 asyncio.current_task()]
        [task.cancel() for task in tasks]
        await asyncio.gather(*tasks, return_exceptions=True)
        asyncio.get_event_loop().stop()

    async def restart(self):
        await ServiceRegistry.shutdown()
        os.execv(sys.executable, ['python', 'run.py', '-n', self.name])

    def read_locals(self) -> dict:
        _locals = dict()
        if os.path.exists('config/nodes.yaml'):
            try:
                self.all_nodes: dict = yaml.load(Path('config/nodes.yaml').read_text(encoding='utf-8'))
            except (ParserError, ScannerError) as ex:
                raise YAMLError('config/nodes.yaml', ex)
            node: dict = self.all_nodes.get(self.name)
            if not node:
                raise FatalException(f'No configuration found for node {self.name} in nodes.yaml!')
            return node
        raise FatalException(f"No config/nodes.yaml found. Exiting.")

    def init_logger(self):
        log = logging.getLogger(name='dcsserverbot')
        log.setLevel(logging.DEBUG)
        formatter = logging.Formatter(fmt=u'%(asctime)s.%(msecs)03d %(levelname)s\t%(message)s',
                                      datefmt='%Y-%m-%d %H:%M:%S')
        formatter.converter = time.gmtime
        os.makedirs('logs', exist_ok=True)
        fh = RotatingFileHandler(os.path.join('logs', f'dcssb-{self.name}.log'), encoding='utf-8',
                                 maxBytes=self.config['logging']['logrotate_size'],
                                 backupCount=self.config['logging']['logrotate_count'])
        fh.setLevel(LOGLEVEL[self.config['logging']['loglevel']])
        fh.setFormatter(formatter)
        fh.doRollover()
        log.addHandler(fh)
        ch = logging.StreamHandler()
        ch.setLevel(logging.INFO)
        ch.setFormatter(formatter)
        log.addHandler(ch)
        return log

    def init_db(self):
        url = self.config.get("database", self.locals.get('database'))['url']
        pool_min = self.config.get("database", self.locals.get('database')).get('pool_min', 5)
        if self.master:
            pool_max = self.config.get("database", self.locals.get('database')).get('pool_max', 10)
        else:
            pool_max = pool_min
        db_pool = ConnectionPool(url, min_size=pool_min, max_size=pool_max)
        return db_pool

    def init_instances(self):
        for _name, _element in self.locals['instances'].items():
            instance: InstanceImpl = DataObjectFactory().new(Instance.__name__, node=self, name=_name,
                                                             locals=_element)
            self.instances.append(instance)
        del self.locals['instances']

    def update_db(self):
        # Initialize the database
        with self.pool.connection() as conn:
            with conn.transaction():
                with closing(conn.cursor()) as cursor:
                    # check if there is an old database already
                    cursor.execute("SELECT tablename FROM pg_catalog.pg_tables "
                                   "WHERE tablename IN ('version', 'plugins')")
                    tables = [x[0] for x in cursor]
                    # initial setup
                    if len(tables) == 0:
                        self.log.info('Creating Database ...')
                        with open('sql/tables.sql') as tables_sql:
                            for query in tables_sql.readlines():
                                self.log.debug(query.rstrip())
                                cursor.execute(query.rstrip())
                        self.log.info('Database created.')
                    else:
                        # version table missing (DB version <= 1.4)
                        if 'version' not in tables:
                            cursor.execute("CREATE TABLE IF NOT EXISTS version (version TEXT PRIMARY KEY);"
                                           "INSERT INTO version (version) VALUES ('v1.4');")
                        cursor.execute('SELECT version FROM version')
                        self.db_version = cursor.fetchone()[0]
                        while os.path.exists(f'sql/update_{self.db_version}.sql'):
                            old_version = self.db_version
                            with open('sql/update_{}.sql'.format(self.db_version)) as tables_sql:
                                for query in tables_sql.readlines():
                                    self.log.debug(query.rstrip())
                                    cursor.execute(query.rstrip())
                            cursor.execute('SELECT version FROM version')
                            self.db_version = cursor.fetchone()[0]
                            self.log.info(f'Database upgraded from {old_version} to {self.db_version}.')

    def install_plugins(self):
        for file in Path('plugins').glob('*.zip'):
            path = file.__str__()
            self.log.info('- Unpacking plugin "{}" ...'.format(os.path.basename(path).replace('.zip', '')))
            shutil.unpack_archive(path, '{}'.format(path.replace('.zip', '')))
            os.remove(path)

    async def _upgrade_pending_git(self) -> bool:
        import git

        try:
            with closing(git.Repo('.')) as repo:
                current_hash = repo.head.commit.hexsha
                origin = repo.remotes.origin
                origin.fetch()
                new_hash = origin.refs[repo.active_branch.name].object.hexsha
                if new_hash != current_hash:
                    return True
        except git.InvalidGitRepositoryError:
<<<<<<< HEAD
            return await self.do_upgrade_non_git()
=======
            return await self._upgrade_pending_non_git()
>>>>>>> 7cbae4e3
        except git.GitCommandError as ex:
            self.log.error('  => Autoupdate failed!')
            changed_files = repo.index.diff(None)
            if changed_files:
                self.log.error('     Please revert back the changes in these files:')
                for item in changed_files:
                    self.log.error(f'     ./{item.a_path}')
            else:
                self.log.error(ex)
            return False

    async def _upgrade_pending_non_git(self) -> bool:
        async with aiohttp.ClientSession() as session:
            async with session.get(REPO_URL) as response:
                result = await response.json()
                current_version = __version__
                latest_version = result[0]["tag_name"]

                if re.sub('^v', '', latest_version) > re.sub('^v', '', current_version):
                    return True
        return False

    async def upgrade_pending(self) -> bool:
        self.log.debug('- Checking for updates...')
        try:
            rc = await self._upgrade_pending_git()
        except ImportError:
            rc = await self._upgrade_pending_non_git()
        except Exception as ex:
            self.log.exception(ex)
            raise
        if not rc:
            self.log.debug('- No update found for DCSServerBot.')
        return rc

    async def upgrade(self):
        # We do not want to run an upgrade, if we are on a cloud drive, so just restart in this case
        if not self.master and self.locals.get('cloud_drive', True):
            await self.restart()
            return
        elif await self.upgrade_pending():
            if self.master:
                with self.pool.connection() as conn:
                    with conn.transaction():
                        conn.execute("UPDATE cluster SET update_pending = TRUE WHERE guild_id = %s", (self.guild_id, ))
            subprocess.Popen([sys.executable, 'update.py', '-n', self.node.name])
            sys.exit(0)

    async def get_dcs_branch_and_version(self) -> Tuple[str, str]:
        if not self.dcs_branch or not self.dcs_version:
            with open(os.path.join(self.installation, 'autoupdate.cfg'), encoding='utf8') as cfg:
                data = json.load(cfg)
            self.dcs_branch = data.get('branch', 'release')
            self.dcs_version = data['version']
        return self.dcs_branch, self.dcs_version

    async def update(self, warn_times: list[int], branch: Optional[str] = None) -> int:
        async def shutdown_with_warning(server: Server):
            if server.is_populated():
                shutdown_in = max(warn_times) if len(warn_times) else 0
                while shutdown_in > 0:
                    for warn_time in warn_times:
                        if warn_time == shutdown_in:
                            server.sendPopupMessage(Coalition.ALL, f'Server is going down for a DCS update in '
                                                                   f'{utils.format_time(warn_time)}!')
                    await asyncio.sleep(1)
                    shutdown_in -= 1
            await server.shutdown()

        async def do_update(branch: Optional[str] = None) -> int:
            # disable any popup on the remote machine
            startupinfo = subprocess.STARTUPINFO()
            startupinfo.dwFlags |= (subprocess.STARTF_USESTDHANDLES | subprocess.STARTF_USESHOWWINDOW)
            startupinfo.wShowWindow = subprocess.SW_HIDE
            try:
                cmd = [os.path.join(self.installation, 'bin', 'dcs_updater.exe'), '--quiet', 'update']
                if branch is not None:
                    cmd.append(f"@{branch}")

                process = await asyncio.create_subprocess_exec(
                    *cmd, startupinfo=startupinfo, stdout=asyncio.subprocess.DEVNULL, stderr=asyncio.subprocess.DEVNULL
                )
                await process.wait()
                return process.returncode
            except Exception as ex:
                self.log.exception(ex)
                return -1

        self.update_pending = True
        servers = []
        tasks = []
        bus: ServiceBus = ServiceRegistry.get('ServiceBus')
        for server in [x for x in bus.servers.values() if not x.is_remote]:
            if server.maintenance:
                servers.append(server)
            else:
                server.maintenance = True
            if server.status not in [Status.UNREGISTERED, Status.SHUTDOWN]:
                tasks.append(asyncio.create_task(shutdown_with_warning(server)))
        # wait for DCS servers to shut down
        if tasks:
            await asyncio.gather(*tasks)
        self.log.info(f"Updating {self.installation} ...")
        # call before update hooks
        for callback in self.before_update.values():
            await callback()
        rc = await do_update(branch)
        if rc == 0:
            self.dcs_branch = self.dcs_version = None
            if self.locals['DCS'].get('desanitize', True):
                if not self.locals['DCS'].get('cloud', False) or self.master:
                    utils.desanitize(self)
            # call after update hooks
            for callback in self.after_update.values():
                await callback()
            self.log.info(f"{self.installation} updated to the latest version.")
        for server in [x for x in bus.servers.values() if self.locals['DCS'].get('cloud', False) or not x.is_remote]:
            if server not in servers:
                # let the scheduler do its job
                server.maintenance = False
            else:
                try:
                    # the server was running before (being in maintenance mode), so start it again
                    await server.startup()
                except (TimeoutError, asyncio.TimeoutError):
                    self.log.warning(f'Timeout while starting {server.display_name}, please check it manually!')
        if rc == 0:
            self.update_pending = False
        return rc

    async def handle_module(self, what: str, module: str):
        startupinfo = subprocess.STARTUPINFO()
        startupinfo.dwFlags |= (subprocess.STARTF_USESTDHANDLES | subprocess.STARTF_USESHOWWINDOW)
        startupinfo.wShowWindow = subprocess.SW_HIDE
        proc = await asyncio.create_subprocess_exec(
            os.path.join(self.installation, 'bin', 'dcs_updater.exe'),
            '--quiet', what, module, startupinfo=startupinfo)
        await proc.wait()

    async def get_installed_modules(self) -> list[str]:
        with open(os.path.join(self.installation, 'autoupdate.cfg'), encoding='utf8') as cfg:
            data = json.load(cfg)
        return data['modules']

    async def get_available_modules(self, userid: Optional[str] = None, password: Optional[str] = None) -> list[str]:
        licenses = {
            "CAUCASUS_terrain",
            "NEVADA_terrain",
            "NORMANDY_terrain",
            "PERSIANGULF_terrain",
            "THECHANNEL_terrain",
            "SYRIA_terrain",
            "MARIANAISLANDS_terrain",
            "FALKLANDS_terrain",
            "SINAIMAP_terrain",
            "WWII-ARMOUR",
            "SUPERCARRIER"
        }
        if not userid:
            return list(licenses)
        else:
            auth = aiohttp.BasicAuth(login=userid, password=password)
            async with aiohttp.ClientSession(connector=aiohttp.TCPConnector(
                    ssl=ssl.create_default_context(cafile=certifi.where())), auth=auth) as session:
                async with session.get(LICENSES_URL) as response:
                    if response.status == 200:
                        all_licenses = (await response.text(encoding='utf8')).split('<br>')[1:]
                        for lic in all_licenses:
                            if lic.endswith('_terrain'):
                                licenses.add(lic)
            return list(licenses)

    async def register(self):
        self._public_ip = self.locals.get('public_ip')
        if not self._public_ip:
            self._public_ip = await utils.get_public_ip()
            self.log.info(f"- Public IP registered as: {self.public_ip}")
        if self.locals['DCS'].get('autoupdate', False):
            if not self.locals['DCS'].get('cloud', False) or self.master:
                self.autoupdate.start()
        else:
            branch, old_version = await self.get_dcs_branch_and_version()
            new_version = await utils.getLatestVersion(branch, userid=self.locals['DCS'].get('dcs_user'),
                                                       password=self.locals['DCS'].get('dcs_password'))
            if new_version and old_version != new_version:
                self.log.warning(f"- Your DCS World version is outdated. Consider upgrading to version {new_version}.")

    async def unregister(self):
        with self.pool.connection() as conn:
            with conn.transaction():
                conn.execute("DELETE FROM nodes WHERE guild_id = %s AND node = %s", (self.guild_id, self.name))
        if self.locals['DCS'].get('autoupdate', False):
            if not self.locals['DCS'].get('cloud', False) or self.master:
                self.autoupdate.cancel()

    async def heartbeat(self) -> bool:
        def version_string_to_tuple(version_string: str):
            return tuple(map(int, version_string.split(".")))

        with self.pool.connection() as conn:
            with conn.transaction():
                with closing(conn.cursor(row_factory=dict_row)) as cursor:
                    try:
                        all_nodes = cursor.execute("""
                            SELECT NOW() AT TIME ZONE 'UTC' AS now, * FROM nodes 
                            WHERE guild_id = %s FOR UPDATE
                        """, (self.guild_id, )).fetchall()
                        cluster = cursor.execute("SELECT * FROM cluster WHERE guild_id = %s",
                                                 (self.guild_id, )).fetchone()
                        # No master there? we take it!
                        if not cluster:
                            cursor.execute("INSERT INTO cluster (guild_id, master, version) VALUES (%s, %s, %s)",
                                           (self.guild_id, self.name, __version__))
                            return True
                        # I am the master
                        if cluster['master'] == self.name:
                            if cluster['update_pending']:
                                if not await self.upgrade_pending():
                                    # we have just finished updating, so restart all other nodes (if there are any)
                                    for node in self.get_active_nodes():
                                        # TODO: we might not have bus access here yet, so be our own bus (dirty)
                                        data = {
                                            "command": "rpc",
                                            "object": "Node",
                                            "method": "upgrade"
                                        }
                                        conn.execute(
                                            "INSERT INTO intercom (node, data, priority) VALUES (%s, %s, %s)",
                                            (node, Json(data), 2))
                                    # clear the update flag
                                    cursor.execute(
                                        "UPDATE cluster SET update_pending = FALSE, version = %s WHERE guild_id = %s",
                                        (__version__, self.guild_id))
                                else:
                                    # something went wrong, we need to upgrade again
                                    await self.upgrade()
                            elif version.parse(cluster['version']) != version.parse(__version__):
                                if version.parse(cluster['version']) > version.parse(__version__):
                                    self.log.warning(
                                        f"Bot version downgraded from {cluster['version']} to {__version__}. "
                                        f"This could lead to unexpected behavior if there have been database schema "
                                        f"changes.")
                                cursor.execute("UPDATE cluster SET version = %s WHERE guild_id = %s",
                                               (__version__, self.guild_id))
                            return True
                        # we are not the master, the update is pending, we will not take over
                        if cluster['update_pending']:
                            return False
                        # we have a version mismatch on the agent, a cloud sync might still be pending
                        if version.parse(__version__) < version.parse(cluster['version']):
                            self.log.error(f"We are running version {__version__} where the master is on version "
                                           f"{cluster['version']} already. Trying to upgrade ...")
                            # TODO: we might not have bus access here yet, so be our own bus (dirty)
                            data = {
                                "command": "rpc",
                                "object": "Node",
                                "method": "upgrade"
                            }
                            conn.execute(
                                "INSERT INTO intercom (node, data, priority) VALUES (%s, %s, %s)",
                                (self.name, Json(data), 2))
                            return False
                        elif version.parse(__version__) > version.parse(cluster['version']):
                            self.log.warning(f"This node is running on version {__version__} where the master still "
                                             f"runs on {cluster['version']}. You need to upgrade your master node!")
                        # we are not the master, but we are the preferred one, taking over
                        if self.locals.get('preferred_master', False):
                            cursor.execute("UPDATE cluster SET master = %s WHERE guild_id = %s",
                                           (self.name, self.guild_id))
                            return True
                        # else, check if the running master is probably dead...
                        for row in all_nodes:
                            if row['node'] == self.name:
                                continue
                            if row['node'] == cluster['master']:
                                if (row['now'] - row['last_seen']).total_seconds() > self.locals.get('heartbeat', 30):
                                    # the master is dead, long live the master
                                    cursor.execute("UPDATE cluster SET master = %s WHERE guild_id = %s",
                                                   (self.name, self.guild_id))
                                    return True
                                return False
                        # we can not find a master - take over
                        cursor.execute("UPDATE cluster SET master = %s WHERE guild_id = %s", (self.name, self.guild_id))
                        return True
                    except UndefinedTable:
                        return True
                    except Exception as e:
                        self.log.exception(e)
                    finally:
                        cursor.execute("""
                            UPDATE nodes SET last_seen = NOW() AT TIME ZONE 'UTC' WHERE guild_id = %s AND node = %s
                        """, (self.guild_id, self.name))

    def get_active_nodes(self) -> list[str]:
        with self.pool.connection() as conn:
            return [row[0] for row in conn.execute("""
                SELECT node FROM nodes 
                WHERE guild_id = %s
                AND node <> %s
                AND last_seen > (NOW() AT TIME ZONE 'UTC' - interval '1 minute')
            """, (self.guild_id, self.name))]

    async def shell_command(self, cmd: str) -> Optional[Tuple[str, str]]:
        self.log.debug('Running shell-command: ' + cmd)
        process = await asyncio.create_subprocess_shell(cmd,
                                                        stdout=asyncio.subprocess.PIPE,
                                                        stderr=asyncio.subprocess.PIPE)
        stdout, stderr = await process.communicate()
        return (stdout.decode('cp1252', 'ignore') if stdout else None,
                stderr.decode('cp1252', 'ignore') if stderr else None)

    async def read_file(self, path: str) -> Union[bytes, int]:
        path = os.path.expandvars(path)
        if self.node.master:
            with open(path, mode='rb') as file:
                return file.read()
        else:
            with self.pool.connection() as conn:
                with conn.transaction():
                    with open(path, mode='rb') as file:
                        conn.execute("INSERT INTO files (name, data) VALUES (%s, %s)",
                                     (path, psycopg.Binary(file.read())))
                    return conn.execute("SELECT currval('files_id_seq')").fetchone()[0]

    async def write_file(self, filename: str, url: str, overwrite: bool = False) -> UploadStatus:
        if os.path.exists(filename) and not overwrite:
            return UploadStatus.FILE_EXISTS

        async with aiohttp.ClientSession() as session:
            async with session.get(url) as response:
                if response.status == 200:
                    try:
                        # make sure the directory exists
                        os.makedirs(os.path.dirname(filename), exist_ok=True)
                        with open(filename, 'wb') as outfile:
                            outfile.write(await response.read())
                    except Exception as ex:
                        self.log.error(ex)
                        return UploadStatus.WRITE_ERROR
                else:
                    return UploadStatus.READ_ERROR
        return UploadStatus.OK

    async def list_directory(self, path: str, pattern: str, order: Optional[SortOrder] = SortOrder.DATE) -> list[str]:
        directory = Path(os.path.expandvars(path))
        ret = []
        for file in sorted(directory.glob(pattern), key=os.path.getmtime if order == SortOrder.DATE else None,
                           reverse=True):
            ret.append(os.path.join(directory.__str__(), file.name))
        return ret

    async def remove_file(self, path: str):
        os.remove(path)

    async def rename_file(self, old_name: str, new_name: str, *, force: Optional[bool] = False):
        shutil.move(old_name, new_name, copy_function=shutil.copy2 if force else None)

    async def rename_server(self, server: Server, new_name: str):
        if not self.master:
            self.log.error(f"Rename request received for server {server.name} that should have gone to the master node!")
            return
        # we are doing the plugin changes, as we are the master
        ServiceRegistry.get('Bot').rename_server(server, new_name)
        # update the ServiceBus
        ServiceRegistry.get('ServiceBus').rename_server(server, new_name)
        # change the proxy name for remote servers (local ones will be renamed by ServerImpl)
        if server.is_remote:
            server.name = new_name

    @tasks.loop(minutes=5.0)
    async def autoupdate(self):
        # don't run, if an update is currently running
        if self.update_pending:
            return
        try:
            branch, old_version = await self.get_dcs_branch_and_version()
            new_version = await utils.getLatestVersion(branch, userid=self.locals['DCS'].get('dcs_user'),
                                                       password=self.locals['DCS'].get('dcs_password'))
            if new_version and old_version != new_version:
                self.log.info('A new version of DCS World is available. Auto-updating ...')
                rc = await self.update([300, 120, 60])
                ServiceRegistry.get('ServiceBus').send_to_node({
                    "command": "rpc",
                    "service": "Bot",
                    "method": "audit" if rc == 0 else "alert",
                    "params": {
                        "message": f"DCS World updated to version {new_version} on node {self.node.name}." if rc == 0 else f"DCS World could not be updated on node {self.name} due to an error ({rc})!"
                    }
                })
        except aiohttp.ClientError as ex:
            self.log.warning(ex)
        except Exception as ex:
            self.log.exception(ex)

    @autoupdate.before_loop
    async def before_autoupdate(self):
        # wait for all servers to be in a proper state
        while True:
            await asyncio.sleep(1)
            bus: ServiceBus = ServiceRegistry.get("ServiceBus")
            if not bus:
                continue
            server_initialized = True
            for server in bus.servers.values():
                if server.status == Status.UNREGISTERED:
                    server_initialized = False
            if server_initialized:
                break

    async def add_instance(self, name: str, *, template: Optional[Instance] = None) -> Instance:
        max_bot_port = -1
        max_dcs_port = -1
        max_webgui_port = -1
        for instance in self.instances:
            if instance.bot_port > max_bot_port:
                max_bot_port = instance.bot_port
            if instance.dcs_port > max_dcs_port:
                max_dcs_port = instance.dcs_port
            if instance.webgui_port > max_webgui_port:
                max_webgui_port = instance.webgui_port
        os.makedirs(os.path.join(SAVED_GAMES, name), exist_ok=True)
        instance: InstanceImpl = DataObjectFactory().new(Instance.__name__, node=self, name=name, locals={
            "bot_port": max_bot_port + 1,
            "dcs_port": max_dcs_port + 10,
            "webgui_port": max_webgui_port + 2
        })
        os.makedirs(os.path.join(instance.home, 'Config'), exist_ok=True)
        # should we copy from a template
        if template:
            shutil.copy2(os.path.join(template.home, 'Config', 'autoexec.cfg'),
                         os.path.join(instance.home, 'Config'))
            shutil.copy2(os.path.join(template.home, 'Config', 'serverSettings.lua'),
                         os.path.join(instance.home, 'Config'))
            shutil.copy2(os.path.join(template.home, 'Config', 'options.lua'),
                         os.path.join(instance.home, 'Config'))
            shutil.copy2(os.path.join(template.home, 'Config', 'network.vault'),
                         os.path.join(instance.home, 'Config'))
            if template.extensions and template.extensions.get('SRS'):
                shutil.copy2(os.path.expandvars(template.extensions['SRS']['config']),
                             os.path.join(instance.home, 'Config', 'SRS.cfg'))
        autoexec = Autoexec(instance=instance)
        autoexec.webgui_port = instance.webgui_port
        autoexec.crash_report_mode = "silent"
        with open('config/nodes.yaml') as infile:
            config = yaml.load(infile)
        config[self.name]['instances'][instance.name] = {
            "home": instance.home,
            "bot_port": instance.bot_port
        }
        with open('config/nodes.yaml', 'w') as outfile:
            yaml.dump(config, outfile)
        settings_path = os.path.join(instance.home, 'Config', 'serverSettings.lua')
        if os.path.exists(settings_path):
            settings = SettingsDict(self, settings_path, root='cfg')
            settings['port'] = instance.dcs_port
            settings['name'] = 'n/a'
        server: ServerImpl = DataObjectFactory().new(
            Server.__name__, node=self.node, port=instance.bot_port, name='n/a')
        instance.server = server
        self.instances.append(instance)
        return instance

    async def delete_instance(self, instance: Instance, remove_files: bool) -> None:
        with open('config/nodes.yaml') as infile:
            config = yaml.load(infile)
        del config[self.name]['instances'][instance.name]
        with open('config/nodes.yaml', 'w') as outfile:
            yaml.dump(config, outfile)
        self.instances.remove(instance)
        with self.pool.connection() as conn:
            with conn.transaction():
                conn.execute("DELETE FROM instances WHERE instance = %s", (instance.name, ))
        if remove_files:
            shutil.rmtree(instance.home, ignore_errors=True)

    async def rename_instance(self, instance: Instance, new_name: str) -> None:
        with open('config/nodes.yaml') as infile:
            config = yaml.load(infile)
        new_home = os.path.join(os.path.dirname(instance.home), new_name)
        os.rename(instance.home, new_home)
        config[self.name]['instances'][new_name] = config[self.name]['instances'][instance.name].copy()
        config[self.name]['instances'][new_name]['home'] = new_home
        with self.pool.connection() as conn:
            with conn.transaction():
                conn.execute("""
                    UPDATE instances SET instance = %s 
                    WHERE node = %s AND instance = %s
                """, (new_name, instance.node.name, instance.name, ))
        instance.name = new_name
        instance.locals['home'] = new_home
        del config[self.name]['instances'][instance.name]
        with open('config/nodes.yaml', 'w') as outfile:
            yaml.dump(config, outfile)

    async def find_all_instances(self) -> list[Tuple[str, str]]:
        return utils.findDCSInstances()

    async def migrate_server(self, server: Server, instance: Instance) -> None:
        await server.node.unregister_server(server)
        server: ServerImpl = DataObjectFactory().new(
            Server.__name__, node=self.node, port=instance.bot_port, name=server.name)
        server.status = Status.SHUTDOWN
        ServiceRegistry.get("ServiceBus").servers[server.name] = server
        instance.server = server
        with open('config/nodes.yaml') as infile:
            config = yaml.load(infile)
        config[self.name]['instances'][instance.name]['server'] = server.name
        with open('config/nodes.yaml', 'w') as outfile:
            yaml.dump(config, outfile)

    async def unregister_server(self, server: Server) -> None:
        instance = server.instance
        instance.server = None
        with open('config/nodes.yaml') as infile:
            config = yaml.load(infile)
        del config[self.name]['instances'][instance.name]['server']
        with open('config/nodes.yaml', 'w') as outfile:
            yaml.dump(config, outfile)<|MERGE_RESOLUTION|>--- conflicted
+++ resolved
@@ -283,11 +283,7 @@
                 if new_hash != current_hash:
                     return True
         except git.InvalidGitRepositoryError:
-<<<<<<< HEAD
-            return await self.do_upgrade_non_git()
-=======
             return await self._upgrade_pending_non_git()
->>>>>>> 7cbae4e3
         except git.GitCommandError as ex:
             self.log.error('  => Autoupdate failed!')
             changed_files = repo.index.diff(None)
