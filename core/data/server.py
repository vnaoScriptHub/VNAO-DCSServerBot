from __future__ import annotations
import asyncio
import os
import uuid

from contextlib import suppress
from pathlib import Path
from core import utils
from core.const import DEFAULT_TAG
from core.services.registry import ServiceRegistry
from dataclasses import dataclass, field
from datetime import datetime
from psutil import Process
from typing import Optional, Union, TYPE_CHECKING
<<<<<<< HEAD
from watchdog.observers import Observer
from watchdog.events import FileSystemEventHandler, FileSystemEvent, FileSystemMovedEvent
from .dataobject import DataObject, DataObjectFactory
from .const import Status, Coalition, Channel, Side

if TYPE_CHECKING:
    from core import Plugin, Player, Mission, Extension
=======
>>>>>>> 44a1ebf3

from .dataobject import DataObject
from .const import Status, Coalition, Channel, Side

# ruamel YAML support
from ruamel.yaml import YAML
yaml = YAML()

if TYPE_CHECKING:
    from core.extension import Extension
    from .instance import Instance
    from .mission import Mission
    from .node import UploadStatus
    from .player import Player
    from services import ServiceBus

<<<<<<< HEAD
    def on_moved(self, event: FileSystemMovedEvent):
        self.on_deleted(event)
        self.on_created(FileSystemEvent(event.dest_path))

    def on_deleted(self, event: FileSystemEvent):
        path: str = os.path.normpath(event.src_path)
        if path.endswith('.miz'):
            for idx, mission in enumerate(self.server.settings['missionList']):
                if mission == path:
                    if (idx + 1) == self.server.mission_id:
                        self.log.fatal(f'The running mission on server {self.server.name} got deleted!')
                        return
                    self.server.deleteMission(idx + 1)
                    self.log.info(f"=> Mission {os.path.basename(mission)[:-4]} deleted from server {self.server.name}.")
=======
__all__ = ["Server"]
>>>>>>> 44a1ebf3


@dataclass
class Server(DataObject):
    name: str
    port: int
    _channels: dict[Channel, int] = field(default_factory=dict, compare=False)
    _status: Status = field(default=Status.UNREGISTERED, compare=False)
    status_change: asyncio.Event = field(compare=False, init=False)
    _options: Union[utils.SettingsDict, utils.RemoteSettingsDict] = field(default=None, compare=False)
    _settings: Union[utils.SettingsDict, utils.RemoteSettingsDict] = field(default=None, compare=False)
    current_mission: Mission = field(default=None, compare=False)
    mission_id: int = field(default=-1, compare=False)
    players: dict[int, Player] = field(default_factory=dict, compare=False)
    process: Optional[Process] = field(default=None, compare=False)
    _maintenance: bool = field(default=False, compare=False)
    restart_pending: bool = field(default=False, compare=False)
    on_mission_end: dict = field(default_factory=dict, compare=False)
    on_empty: dict = field(default_factory=dict, compare=False)
    dcs_version: str = field(default=None, compare=False)
    extensions: dict[str, Extension] = field(default_factory=dict, compare=False)
    afk: dict[str, datetime] = field(default_factory=dict, compare=False)
    listeners: dict[str, asyncio.Future] = field(default_factory=dict, compare=False)
    locals: dict = field(default_factory=dict, compare=False)
    bus: ServiceBus = field(compare=False, init=False)

    def __post_init__(self):
        super().__post_init__()
        self.bus = ServiceRegistry.get("ServiceBus")
        self.status_change = asyncio.Event()
<<<<<<< HEAD
        conn = self.pool.getconn()
        try:
            with closing(conn.cursor()) as cursor:
                # read persisted messages for this server
                cursor.execute('SELECT embed_name, embed FROM message_persistence WHERE server_name = %s',
                               (self.name, ))
                for row in cursor.fetchall():
                    self.embeds[row[0]] = row[1]
        except (Exception, psycopg2.DatabaseError) as error:
            self.log.exception(error)
            conn.rollback()
        finally:
            self.pool.putconn(conn)
        # enable autoscan for missions changes
        if self.bot.config.getboolean(self.installation, 'AUTOSCAN'):
            self.event_handler = MissionFileSystemEventHandler(self)
            self.observer = Observer()
            self.observer.start()
        if self.bot.config.getboolean('BOT', 'DESANITIZE'):
            # check for SLmod and desanitize its MissionScripting.lua
            for version in range(5, 7):
                filename = os.path.expandvars(self.bot.config[self.installation]['DCS_HOME'] + f'\\Scripts\\net\\Slmodv7_{version}\\SlmodMissionScripting.lua')
                if os.path.exists(filename):
                    utils.desanitize(self, filename)
                    break
=======
        if os.path.exists('config/servers.yaml'):
            data = yaml.load(Path('config/servers.yaml').read_text(encoding='utf-8'))
            if not data.get(self.name):
                self.log.warning(f'No configuration found for server "{self.name}" in server.yaml!')
            self.locals = data.get(DEFAULT_TAG, {}) | data.get(self.name, {})
            if 'message_ban' not in self.locals:
                self.locals['message_ban'] = 'You are banned from this server. Reason: {}'

    @property
    def is_remote(self) -> bool:
        raise NotImplemented()

    @property
    def instance(self) -> Instance:
        raise NotImplemented()

    @instance.setter
    def instance(self, instance: Instance):
        raise NotImplemented()
>>>>>>> 44a1ebf3

    @property
    def status(self) -> Status:
        return self._status

    @property
    def maintenance(self) -> bool:
        return self._maintenance

    @maintenance.setter
    def maintenance(self, maintenance: bool):
        self._maintenance = maintenance

    @property
    def display_name(self) -> str:
        return utils.escape_string(self.name)

    @status.setter
    def status(self, status: Union[Status, str]):
        self.set_status(status)

    # allow overloading of setter
    def set_status(self, status: Union[Status, str]):
        propagate: bool = True
        if isinstance(status, str):
            status = Status(status)
            propagate = False
        if status != self._status:
<<<<<<< HEAD
            if self.bot.config.getboolean(self.installation, 'AUTOSCAN'):
                if self._status in [Status.UNREGISTERED, Status.LOADING, Status.SHUTDOWN] \
                        and status in [Status.STOPPED, Status.PAUSED, Status.RUNNING]:
                    if not self.observer.emitters:
                        self.observer.schedule(self.event_handler, self.missions_dir, recursive=False)
                        self.log.info(f'  => {self.name}: Auto-scanning for new miz files in Missions-folder enabled.')
                elif status == Status.SHUTDOWN:
                    if self._status == Status.UNREGISTERED:
                        # make sure all missions in the directory are in the mission list ...
                        directory = Path(self.missions_dir)
                        missions = self.settings['missionList']
                        i: int = 0
                        for file in directory.glob('*.miz'):
                            if str(file) not in missions:
                                missions.append(str(file))
                                i += 1
                        # make sure the list is written to serverSettings.lua
                        self.settings['missionList'] = missions
                        if i:
                            self.log.info(f"  => {self.name}: {i} missions auto-added to the mission list")
                        if len(missions) > 25:
                            self.log.warning(f"  => {self.name}: You have more than 25 missions registered!"
                                             f" You won't see them all in {self.bot.config['BOT']['COMMAND_PREFIX']}load!")
                    elif self.observer.emitters:
                        self.observer.unschedule_all()
                        self.log.info(f'  => {self.name}: Auto-scanning for new miz files in Missions-folder disabled.')
            # self.log.info(f"{self.name}-{inspect.stack()[1][3]}: Status {self._status.name} => {status.name}")
=======
            # self.log.info(f"{self.name}: {self._status.name} => {status.name}")
>>>>>>> 44a1ebf3
            self._status = status
            self.status_change.set()
            self.status_change.clear()
            if self.is_remote or (propagate and not self.node.master):
                self.bus.send_to_node({
                    "command": "rpc",
                    "object": "Server",
                    "params": {
                        "status": self.status.value
                    },
                    "server_name": self.name
                }, node=self.node.name)

    @property
    def coalitions(self) -> bool:
        return self.locals.get('coalitions', None) is not None

    async def get_missions_dir(self) -> str:
        pass

    def add_player(self, player: Player):
        self.players[player.id] = player

    def get_player(self, **kwargs) -> Optional[Player]:
        if 'id' in kwargs:
            if kwargs['id'] in self.players:
                return self.players[kwargs['id']]
            else:
                return None
        for player in self.players.values():
            if player.id == 1:
                continue
            if 'active' in kwargs and player.active != kwargs['active']:
                continue
            if 'ucid' in kwargs and player.ucid == kwargs['ucid']:
                return player
            if 'name' in kwargs and player.name == kwargs['name']:
                return player
            if 'discord_id' in kwargs and player.member and player.member.id == kwargs['discord_id']:
                return player
        return None

    def get_active_players(self) -> list[Player]:
        retval = []
        for player in self.players.values():
            if player.active:
                retval.append(player)
        return retval

    def get_crew_members(self, pilot: Player):
        members = []
        if pilot:
            # now find players that have the same slot
            for player in self.players.values():
                if player.active and player.slot == pilot.slot:
                    members.append(player)
        return members

    def is_populated(self) -> bool:
        if self.status != Status.RUNNING:
            return False
        for player in self.players.values():
            if player.active and player.side != Side.SPECTATOR:
                return True
        return False

    def is_public(self) -> bool:
        if self.settings.get('password'):
            return False
        else:
            return True

    def move_to_spectators(self, player: Player, reason: str = 'n/a'):
        self.send_to_dcs({
            "command": "force_player_slot",
            "playerID": player.id,
            "sideID": 0,
            "slotID": "",
            "reason": reason
        })

    def kick(self, player: Player, reason: str = 'n/a'):
        self.send_to_dcs({
            "command": "kick",
            "id": player.id,
            "reason": reason
        })

    @property
    def settings(self) -> dict:
        raise NotImplemented()

    @property
    def options(self) -> dict:
<<<<<<< HEAD
        if not self._options:
            path = os.path.expandvars(self.bot.config[self.installation]['DCS_HOME']) + r'\Config\options.lua'
            self._options = utils.SettingsDict(self, path, 'options')
        return self._options

    def get_current_mission_file(self) -> Optional[str]:
        if not self.current_mission or not self.current_mission.filename:
            settings = self.settings
            start_index = int(settings.get('listStartIndex', 1))
            if start_index <= len(settings['missionList']):
                filename = settings['missionList'][start_index - 1]
            else:
                filename = None
            if not filename or not os.path.exists(filename):
                for idx, filename in enumerate(settings['missionList']):
                    if os.path.exists(filename):
                        settings['listStartIndex'] = idx + 1
                        break
                else:
                    filename = None
        else:
            filename = self.current_mission.filename
        return filename

    def sendtoDCS(self, message: dict):
        # As Lua does not support large numbers, convert them to strings
        for key, value in message.items():
            if type(value) == int:
                message[key] = str(value)
        msg = json.dumps(message)
        self.log.debug(f"HOST->{self.name}: {msg}")
        dcs_socket = socket.socket(socket.AF_INET, socket.SOCK_DGRAM)
        dcs_socket.sendto(msg.encode('utf-8'), (self.host, int(self.port)))
        dcs_socket.close()

    async def sendtoDCSSync(self, message: dict, timeout: Optional[int] = 5.0):
        future = self.bot.loop.create_future()
=======
        raise NotImplemented()

    async def get_current_mission_file(self) -> Optional[str]:
        raise NotImplemented()

    async def get_current_mission_theatre(self) -> Optional[str]:
        raise NotImplemented()

    def send_to_dcs(self, message: dict):
        raise NotImplemented()

    async def rename(self, new_name: str, update_settings: bool = False) -> None:
        raise NotImplemented()

    async def startup(self) -> None:
        raise NotImplemented()

    async def startup_extensions(self) -> None:
        raise NotImplemented()

    async def shutdown_extensions(self) -> None:
        raise NotImplemented()

    async def send_to_dcs_sync(self, message: dict, timeout: Optional[int] = 5.0):
        future = self.bus.loop.create_future()
>>>>>>> 44a1ebf3
        token = 'sync-' + str(uuid.uuid4())
        message['channel'] = token
        self.listeners[token] = future
        try:
            self.send_to_dcs(message)
            return await asyncio.wait_for(future, timeout)
        finally:
            del self.listeners[token]

    def sendChatMessage(self, coalition: Coalition, message: str, sender: str = None):
        if coalition == Coalition.ALL:
            self.send_to_dcs({
                "command": "sendChatMessage",
                "from": sender,
                "message": message
            })
        else:
            raise NotImplemented()

    def sendPopupMessage(self, coalition: Coalition, message: str, timeout: Optional[int] = -1, sender: str = None):
        if timeout == -1:
            timeout = self.locals.get('message_timeout', 10)
        self.send_to_dcs({
            "command": "sendPopupMessage",
            "to": coalition.value,
            "from": sender,
            "message": message,
            "time": timeout
        })

    def playSound(self, coalition: Coalition, sound: str):
<<<<<<< HEAD
        self.sendtoDCS({
=======
        self.send_to_dcs({
>>>>>>> 44a1ebf3
            "command": "playSound",
            "to": coalition.value,
            "sound": sound
        })
<<<<<<< HEAD

    def rename(self, new_name: str, update_settings: bool = False) -> None:
        # call rename() in all Plugins
        for plugin in self.bot.cogs.values():  # type: Plugin
            plugin.rename(self.name, new_name)
        # rename the entries in the main database tables
        conn = self.pool.getconn()
        try:
            with closing(conn.cursor()) as cursor:
                cursor.execute('UPDATE servers SET server_name = %s WHERE server_name = %s',
                               (new_name, self.name))
                cursor.execute('UPDATE message_persistence SET server_name = %s WHERE server_name = %s',
                               (new_name, self.name))
            conn.commit()
        except (Exception, psycopg2.DatabaseError) as error:
            self.log.exception(error)
            conn.rollback()
        finally:
            self.pool.putconn(conn)
        if update_settings:
            self.settings['name'] = new_name
        self.name = new_name

    async def startup(self) -> None:
        basepath = os.path.expandvars(self.bot.config['DCS']['DCS_INSTALLATION'])
        for exe in ['DCS_server.exe', 'DCS.exe']:
            path = basepath + f'\\bin\\{exe}'
            if os.path.exists(path):
                break
        else:
            self.log.error(f"No executable found to start a DCS server in {basepath}!")
            return
        # check if all missions are existing
        missions = [x for x in self.settings['missionList'] if os.path.exists(x)]
        if len(missions) != len(self.settings['missionList']):
            self.settings['missionList'] = missions
            self.log.warning('Removed non-existent missions from serverSettings.lua')
        self.log.debug(r'Launching DCS server with: "{}" --server --norender -w {}'.format(path, self.installation))
        if self.bot.config.getboolean(self.installation, 'START_MINIMIZED'):
            info = subprocess.STARTUPINFO()
            info.dwFlags = subprocess.STARTF_USESHOWWINDOW
            info.wShowWindow = win32con.SW_MINIMIZE
        else:
            info = None
        p = subprocess.Popen(
            [exe, '--server', '--norender', '-w', self.installation], executable=path, startupinfo=info
        )
        with suppress(Exception):
            self.process = Process(p.pid)
        timeout = 300 if self.bot.config.getboolean('BOT', 'SLOW_SYSTEM') else 180
        self.status = Status.LOADING
        await self.wait_for_status_change([Status.STOPPED, Status.PAUSED, Status.RUNNING], timeout)

    async def shutdown(self, force: bool = False) -> None:
        slow_system = self.bot.config.getboolean('BOT', 'SLOW_SYSTEM')
        timeout = 300 if slow_system else 180
        if not force:
            self.sendtoDCS({"command": "shutdown"})
            with suppress(asyncio.TimeoutError):
                await self.wait_for_status_change([Status.STOPPED], timeout)
            if self.process and self.process.is_running():
                try:
                    self.process.wait(timeout)
                except psutil.TimeoutExpired:
                    self.process.kill()
        else:
            if self.process and self.process.is_running():
                self.process.kill()
        # make sure, Windows did all cleanups
        if slow_system:
            await asyncio.sleep(10)
        if self.status != Status.SHUTDOWN:
            self.status = Status.SHUTDOWN
        self.process = None
=======
>>>>>>> 44a1ebf3

    async def stop(self) -> None:
        if self.status in [Status.PAUSED, Status.RUNNING]:
            timeout = 120 if self.node.locals.get('slow_system', False) else 60
            self.send_to_dcs({"command": "stop_server"})
            await self.wait_for_status_change([Status.STOPPED], timeout)

    async def start(self) -> None:
        if self.status == Status.STOPPED:
            timeout = 300 if self.node.locals.get('slow_system', False) else 120
            self.status = Status.LOADING
            self.send_to_dcs({"command": "start_server"})
            await self.wait_for_status_change([Status.PAUSED, Status.RUNNING], timeout)

    async def restart(self, smooth: bool = False) -> None:
        if smooth:
            await self.loadMission(int(self.settings['listStartIndex']))
        else:
            await self.stop()
            await self.start()

    async def _load(self, message):
        stopped = self.status == Status.STOPPED
        self.send_to_dcs(message)
        if not stopped:
            # wait for a status change (STOPPED or LOADING)
            await self.wait_for_status_change([Status.STOPPED, Status.LOADING], timeout=120)
        else:
            self.send_to_dcs({"command": "start_server"})
        # wait until we are running again
        await self.wait_for_status_change([Status.RUNNING, Status.PAUSED], timeout=300)

    async def addMission(self, path: str, *, autostart: Optional[bool] = False) -> None:
        path = os.path.normpath(path)
        missions = self.settings['missionList']
        if path not in missions:
            if self.status in [Status.STOPPED, Status.PAUSED, Status.RUNNING]:
                await self.send_to_dcs_sync({"command": "addMission", "path": path, "autostart": autostart})
            else:
                missions.append(path)
                self.settings['missionList'] = missions
        elif autostart:
            self.settings['listStartIndex'] = missions.index(path) + 1

    async def deleteMission(self, mission_id: int) -> None:
        if self.status in [Status.PAUSED, Status.RUNNING] and self.mission_id == mission_id:
            raise AttributeError("Can't delete the running mission!")
        if self.status in [Status.STOPPED, Status.PAUSED, Status.RUNNING]:
            await self.send_to_dcs_sync({"command": "deleteMission", "id": mission_id})
        else:
            missions = self.settings['missionList']
            del missions[mission_id - 1]
            self.settings['missionList'] = missions

    async def loadMission(self, mission_id: int) -> None:
        await self._load({"command": "startMission", "id": mission_id})

    async def loadNextMission(self) -> None:
        await self._load({"command": "startNextMission"})

<<<<<<< HEAD
    async def setEmbed(self, embed_name: str, embed: discord.Embed, file: Optional[discord.File] = None,
                       channel_id: Optional[Union[Channel, int]] = Channel.STATUS) -> None:
        async with self._lock:
            message = None
            channel = self.bot.get_channel(channel_id) if isinstance(channel_id, int) else self.get_channel(channel_id)
            if not channel:
                self.log.error(f"Channel {channel_id} not found, can't create / modify embed!")
                return
            if embed_name in self.embeds:
                if isinstance(self.embeds[embed_name],  discord.Message):
                    message = self.embeds[embed_name]
                else:
                    try:
                        message = await channel.fetch_message(self.embeds[embed_name])
                        self.embeds[embed_name] = message
                    except discord.errors.NotFound:
                        message = None
                    except discord.errors.DiscordException as ex:
                        self.log.warning(f"Discord error during setEmbed({embed_name}): " + str(ex))
                        return
            if message:
                try:
                    if not file:
                        await message.edit(embed=embed)
                    else:
                        await message.edit(embed=embed, attachments=[file])
                except discord.errors.NotFound:
                    message = None
                except Exception as ex:
                    self.log.warning(f"Error during update of embed {embed_name}: " + str(ex))
                    return
            if not message:
                message = await channel.send(embed=embed, file=file)
                self.embeds[embed_name] = message
                conn = self.pool.getconn()
                try:
                    with closing(conn.cursor()) as cursor:
                        cursor.execute('INSERT INTO message_persistence (server_name, embed_name, embed) VALUES (%s, '
                                       '%s, %s) ON CONFLICT (server_name, embed_name) DO UPDATE SET '
                                       'embed=excluded.embed', (self.name, embed_name, message.id))
                    conn.commit()
                except (Exception, psycopg2.DatabaseError) as error:
                    self.log.exception(error)
                    conn.rollback()
                finally:
                    self.pool.putconn(conn)

    def get_channel(self, channel: Channel) -> Optional[discord.TextChannel]:
        if channel not in self._channels:
            channel_id = self.bot.config[self.installation].get(channel.value)
            if not channel_id:
                if channel == Channel.EVENTS:
                    self._channels[channel] = self.get_channel(Channel.CHAT)
                elif channel == Channel.COALITION_BLUE_EVENTS:
                    self._channels[channel] = self.get_channel(Channel.COALITION_BLUE_CHAT)
                elif channel == Channel.COALITION_RED_EVENTS:
                    self._channels[channel] = self.get_channel(Channel.COALITION_RED_CHAT)
                else:
                    self.log.warning(f"Channel {channel.name} has unknown ID {channel_id}. Please check.")
                    return None
            elif int(channel_id) != -1:
                self._channels[channel] = self.bot.get_channel(int(channel_id))
            else:
                return None
        return self._channels[channel]
=======
    async def modifyMission(self, filename: str, preset: Union[list, dict]) -> str:
        raise NotImplemented()

    async def uploadMission(self, filename: str, url: str, force: bool = False) -> UploadStatus:
        raise NotImplemented()

    async def listAvailableMissions(self) -> list[str]:
        raise NotImplemented()

    async def apply_mission_changes(self) -> bool:
        raise NotImplemented()

    @property
    def channels(self) -> dict:
        if not self._channels:
            self._channels = {}
            for key, value in self.locals['channels'].items():
                self._channels[Channel(key)] = value
            if Channel.EVENTS not in self._channels:
                self._channels[Channel.EVENTS] = self._channels[Channel.CHAT]
            if Channel.COALITION_BLUE_EVENTS not in self._channels and Channel.COALITION_BLUE_CHAT in self._channels:
                self._channels[Channel.COALITION_BLUE_EVENTS] = self._channels[Channel.COALITION_BLUE_CHAT]
            if Channel.COALITION_RED_EVENTS not in self._channels and Channel.COALITION_RED_CHAT in self._channels:
                self._channels[Channel.COALITION_RED_EVENTS] = self._channels[Channel.COALITION_RED_CHAT]
        return self._channels
>>>>>>> 44a1ebf3

    async def wait_for_status_change(self, status: list[Status], timeout: int = 60) -> None:
        async def wait(s: list[Status]):
            while self.status not in s:
                await self.status_change.wait()

        if self.status not in status:
            await asyncio.wait_for(wait(status), timeout)

<<<<<<< HEAD
    async def keep_alive(self):
        # we set a longer timeout in here because, we don't want to risk false restarts
        timeout = 50 if self.bot.config.getboolean('BOT', 'SLOW_SYSTEM') else 30
        data = await self.sendtoDCSSync({"command": "getMissionUpdate"}, timeout)
        conn = self.pool.getconn()
        try:
            with closing(conn.cursor()) as cursor:
                cursor.execute('UPDATE servers SET last_seen = NOW() WHERE agent_host = %s AND server_name = %s',
                               (platform.node(), self.name))
            conn.commit()
        except (Exception, psycopg2.DatabaseError) as error:
            self.log.exception(error)
            conn.rollback()
        finally:
            self.pool.putconn(conn)
        if data['pause'] and self.status != Status.PAUSED:
            self.status = Status.PAUSED
        elif not data['pause'] and self.status != Status.RUNNING:
            self.status = Status.RUNNING
        self.current_mission.mission_time = data['mission_time']
        self.current_mission.real_time = data['real_time']
=======
    async def shutdown(self, force: bool = False) -> None:
        slow_system = self.node.locals.get('slow_system', False)
        timeout = 300 if slow_system else 180
        self.send_to_dcs({"command": "shutdown"})
        with suppress(asyncio.TimeoutError):
            await self.wait_for_status_change([Status.STOPPED], timeout)

    async def init_extensions(self):
        raise NotImplemented()

    async def persist_settings(self):
        raise NotImplemented()
>>>>>>> 44a1ebf3
<|MERGE_RESOLUTION|>--- conflicted
+++ resolved
@@ -12,16 +12,6 @@
 from datetime import datetime
 from psutil import Process
 from typing import Optional, Union, TYPE_CHECKING
-<<<<<<< HEAD
-from watchdog.observers import Observer
-from watchdog.events import FileSystemEventHandler, FileSystemEvent, FileSystemMovedEvent
-from .dataobject import DataObject, DataObjectFactory
-from .const import Status, Coalition, Channel, Side
-
-if TYPE_CHECKING:
-    from core import Plugin, Player, Mission, Extension
-=======
->>>>>>> 44a1ebf3
 
 from .dataobject import DataObject
 from .const import Status, Coalition, Channel, Side
@@ -38,24 +28,7 @@
     from .player import Player
     from services import ServiceBus
 
-<<<<<<< HEAD
-    def on_moved(self, event: FileSystemMovedEvent):
-        self.on_deleted(event)
-        self.on_created(FileSystemEvent(event.dest_path))
-
-    def on_deleted(self, event: FileSystemEvent):
-        path: str = os.path.normpath(event.src_path)
-        if path.endswith('.miz'):
-            for idx, mission in enumerate(self.server.settings['missionList']):
-                if mission == path:
-                    if (idx + 1) == self.server.mission_id:
-                        self.log.fatal(f'The running mission on server {self.server.name} got deleted!')
-                        return
-                    self.server.deleteMission(idx + 1)
-                    self.log.info(f"=> Mission {os.path.basename(mission)[:-4]} deleted from server {self.server.name}.")
-=======
 __all__ = ["Server"]
->>>>>>> 44a1ebf3
 
 
 @dataclass
@@ -86,33 +59,6 @@
         super().__post_init__()
         self.bus = ServiceRegistry.get("ServiceBus")
         self.status_change = asyncio.Event()
-<<<<<<< HEAD
-        conn = self.pool.getconn()
-        try:
-            with closing(conn.cursor()) as cursor:
-                # read persisted messages for this server
-                cursor.execute('SELECT embed_name, embed FROM message_persistence WHERE server_name = %s',
-                               (self.name, ))
-                for row in cursor.fetchall():
-                    self.embeds[row[0]] = row[1]
-        except (Exception, psycopg2.DatabaseError) as error:
-            self.log.exception(error)
-            conn.rollback()
-        finally:
-            self.pool.putconn(conn)
-        # enable autoscan for missions changes
-        if self.bot.config.getboolean(self.installation, 'AUTOSCAN'):
-            self.event_handler = MissionFileSystemEventHandler(self)
-            self.observer = Observer()
-            self.observer.start()
-        if self.bot.config.getboolean('BOT', 'DESANITIZE'):
-            # check for SLmod and desanitize its MissionScripting.lua
-            for version in range(5, 7):
-                filename = os.path.expandvars(self.bot.config[self.installation]['DCS_HOME'] + f'\\Scripts\\net\\Slmodv7_{version}\\SlmodMissionScripting.lua')
-                if os.path.exists(filename):
-                    utils.desanitize(self, filename)
-                    break
-=======
         if os.path.exists('config/servers.yaml'):
             data = yaml.load(Path('config/servers.yaml').read_text(encoding='utf-8'))
             if not data.get(self.name):
@@ -132,7 +78,6 @@
     @instance.setter
     def instance(self, instance: Instance):
         raise NotImplemented()
->>>>>>> 44a1ebf3
 
     @property
     def status(self) -> Status:
@@ -161,37 +106,7 @@
             status = Status(status)
             propagate = False
         if status != self._status:
-<<<<<<< HEAD
-            if self.bot.config.getboolean(self.installation, 'AUTOSCAN'):
-                if self._status in [Status.UNREGISTERED, Status.LOADING, Status.SHUTDOWN] \
-                        and status in [Status.STOPPED, Status.PAUSED, Status.RUNNING]:
-                    if not self.observer.emitters:
-                        self.observer.schedule(self.event_handler, self.missions_dir, recursive=False)
-                        self.log.info(f'  => {self.name}: Auto-scanning for new miz files in Missions-folder enabled.')
-                elif status == Status.SHUTDOWN:
-                    if self._status == Status.UNREGISTERED:
-                        # make sure all missions in the directory are in the mission list ...
-                        directory = Path(self.missions_dir)
-                        missions = self.settings['missionList']
-                        i: int = 0
-                        for file in directory.glob('*.miz'):
-                            if str(file) not in missions:
-                                missions.append(str(file))
-                                i += 1
-                        # make sure the list is written to serverSettings.lua
-                        self.settings['missionList'] = missions
-                        if i:
-                            self.log.info(f"  => {self.name}: {i} missions auto-added to the mission list")
-                        if len(missions) > 25:
-                            self.log.warning(f"  => {self.name}: You have more than 25 missions registered!"
-                                             f" You won't see them all in {self.bot.config['BOT']['COMMAND_PREFIX']}load!")
-                    elif self.observer.emitters:
-                        self.observer.unschedule_all()
-                        self.log.info(f'  => {self.name}: Auto-scanning for new miz files in Missions-folder disabled.')
-            # self.log.info(f"{self.name}-{inspect.stack()[1][3]}: Status {self._status.name} => {status.name}")
-=======
             # self.log.info(f"{self.name}: {self._status.name} => {status.name}")
->>>>>>> 44a1ebf3
             self._status = status
             self.status_change.set()
             self.status_change.clear()
@@ -286,45 +201,6 @@
 
     @property
     def options(self) -> dict:
-<<<<<<< HEAD
-        if not self._options:
-            path = os.path.expandvars(self.bot.config[self.installation]['DCS_HOME']) + r'\Config\options.lua'
-            self._options = utils.SettingsDict(self, path, 'options')
-        return self._options
-
-    def get_current_mission_file(self) -> Optional[str]:
-        if not self.current_mission or not self.current_mission.filename:
-            settings = self.settings
-            start_index = int(settings.get('listStartIndex', 1))
-            if start_index <= len(settings['missionList']):
-                filename = settings['missionList'][start_index - 1]
-            else:
-                filename = None
-            if not filename or not os.path.exists(filename):
-                for idx, filename in enumerate(settings['missionList']):
-                    if os.path.exists(filename):
-                        settings['listStartIndex'] = idx + 1
-                        break
-                else:
-                    filename = None
-        else:
-            filename = self.current_mission.filename
-        return filename
-
-    def sendtoDCS(self, message: dict):
-        # As Lua does not support large numbers, convert them to strings
-        for key, value in message.items():
-            if type(value) == int:
-                message[key] = str(value)
-        msg = json.dumps(message)
-        self.log.debug(f"HOST->{self.name}: {msg}")
-        dcs_socket = socket.socket(socket.AF_INET, socket.SOCK_DGRAM)
-        dcs_socket.sendto(msg.encode('utf-8'), (self.host, int(self.port)))
-        dcs_socket.close()
-
-    async def sendtoDCSSync(self, message: dict, timeout: Optional[int] = 5.0):
-        future = self.bot.loop.create_future()
-=======
         raise NotImplemented()
 
     async def get_current_mission_file(self) -> Optional[str]:
@@ -350,7 +226,6 @@
 
     async def send_to_dcs_sync(self, message: dict, timeout: Optional[int] = 5.0):
         future = self.bus.loop.create_future()
->>>>>>> 44a1ebf3
         token = 'sync-' + str(uuid.uuid4())
         message['channel'] = token
         self.listeners[token] = future
@@ -382,92 +257,11 @@
         })
 
     def playSound(self, coalition: Coalition, sound: str):
-<<<<<<< HEAD
-        self.sendtoDCS({
-=======
         self.send_to_dcs({
->>>>>>> 44a1ebf3
             "command": "playSound",
             "to": coalition.value,
             "sound": sound
         })
-<<<<<<< HEAD
-
-    def rename(self, new_name: str, update_settings: bool = False) -> None:
-        # call rename() in all Plugins
-        for plugin in self.bot.cogs.values():  # type: Plugin
-            plugin.rename(self.name, new_name)
-        # rename the entries in the main database tables
-        conn = self.pool.getconn()
-        try:
-            with closing(conn.cursor()) as cursor:
-                cursor.execute('UPDATE servers SET server_name = %s WHERE server_name = %s',
-                               (new_name, self.name))
-                cursor.execute('UPDATE message_persistence SET server_name = %s WHERE server_name = %s',
-                               (new_name, self.name))
-            conn.commit()
-        except (Exception, psycopg2.DatabaseError) as error:
-            self.log.exception(error)
-            conn.rollback()
-        finally:
-            self.pool.putconn(conn)
-        if update_settings:
-            self.settings['name'] = new_name
-        self.name = new_name
-
-    async def startup(self) -> None:
-        basepath = os.path.expandvars(self.bot.config['DCS']['DCS_INSTALLATION'])
-        for exe in ['DCS_server.exe', 'DCS.exe']:
-            path = basepath + f'\\bin\\{exe}'
-            if os.path.exists(path):
-                break
-        else:
-            self.log.error(f"No executable found to start a DCS server in {basepath}!")
-            return
-        # check if all missions are existing
-        missions = [x for x in self.settings['missionList'] if os.path.exists(x)]
-        if len(missions) != len(self.settings['missionList']):
-            self.settings['missionList'] = missions
-            self.log.warning('Removed non-existent missions from serverSettings.lua')
-        self.log.debug(r'Launching DCS server with: "{}" --server --norender -w {}'.format(path, self.installation))
-        if self.bot.config.getboolean(self.installation, 'START_MINIMIZED'):
-            info = subprocess.STARTUPINFO()
-            info.dwFlags = subprocess.STARTF_USESHOWWINDOW
-            info.wShowWindow = win32con.SW_MINIMIZE
-        else:
-            info = None
-        p = subprocess.Popen(
-            [exe, '--server', '--norender', '-w', self.installation], executable=path, startupinfo=info
-        )
-        with suppress(Exception):
-            self.process = Process(p.pid)
-        timeout = 300 if self.bot.config.getboolean('BOT', 'SLOW_SYSTEM') else 180
-        self.status = Status.LOADING
-        await self.wait_for_status_change([Status.STOPPED, Status.PAUSED, Status.RUNNING], timeout)
-
-    async def shutdown(self, force: bool = False) -> None:
-        slow_system = self.bot.config.getboolean('BOT', 'SLOW_SYSTEM')
-        timeout = 300 if slow_system else 180
-        if not force:
-            self.sendtoDCS({"command": "shutdown"})
-            with suppress(asyncio.TimeoutError):
-                await self.wait_for_status_change([Status.STOPPED], timeout)
-            if self.process and self.process.is_running():
-                try:
-                    self.process.wait(timeout)
-                except psutil.TimeoutExpired:
-                    self.process.kill()
-        else:
-            if self.process and self.process.is_running():
-                self.process.kill()
-        # make sure, Windows did all cleanups
-        if slow_system:
-            await asyncio.sleep(10)
-        if self.status != Status.SHUTDOWN:
-            self.status = Status.SHUTDOWN
-        self.process = None
-=======
->>>>>>> 44a1ebf3
 
     async def stop(self) -> None:
         if self.status in [Status.PAUSED, Status.RUNNING]:
@@ -528,73 +322,6 @@
     async def loadNextMission(self) -> None:
         await self._load({"command": "startNextMission"})
 
-<<<<<<< HEAD
-    async def setEmbed(self, embed_name: str, embed: discord.Embed, file: Optional[discord.File] = None,
-                       channel_id: Optional[Union[Channel, int]] = Channel.STATUS) -> None:
-        async with self._lock:
-            message = None
-            channel = self.bot.get_channel(channel_id) if isinstance(channel_id, int) else self.get_channel(channel_id)
-            if not channel:
-                self.log.error(f"Channel {channel_id} not found, can't create / modify embed!")
-                return
-            if embed_name in self.embeds:
-                if isinstance(self.embeds[embed_name],  discord.Message):
-                    message = self.embeds[embed_name]
-                else:
-                    try:
-                        message = await channel.fetch_message(self.embeds[embed_name])
-                        self.embeds[embed_name] = message
-                    except discord.errors.NotFound:
-                        message = None
-                    except discord.errors.DiscordException as ex:
-                        self.log.warning(f"Discord error during setEmbed({embed_name}): " + str(ex))
-                        return
-            if message:
-                try:
-                    if not file:
-                        await message.edit(embed=embed)
-                    else:
-                        await message.edit(embed=embed, attachments=[file])
-                except discord.errors.NotFound:
-                    message = None
-                except Exception as ex:
-                    self.log.warning(f"Error during update of embed {embed_name}: " + str(ex))
-                    return
-            if not message:
-                message = await channel.send(embed=embed, file=file)
-                self.embeds[embed_name] = message
-                conn = self.pool.getconn()
-                try:
-                    with closing(conn.cursor()) as cursor:
-                        cursor.execute('INSERT INTO message_persistence (server_name, embed_name, embed) VALUES (%s, '
-                                       '%s, %s) ON CONFLICT (server_name, embed_name) DO UPDATE SET '
-                                       'embed=excluded.embed', (self.name, embed_name, message.id))
-                    conn.commit()
-                except (Exception, psycopg2.DatabaseError) as error:
-                    self.log.exception(error)
-                    conn.rollback()
-                finally:
-                    self.pool.putconn(conn)
-
-    def get_channel(self, channel: Channel) -> Optional[discord.TextChannel]:
-        if channel not in self._channels:
-            channel_id = self.bot.config[self.installation].get(channel.value)
-            if not channel_id:
-                if channel == Channel.EVENTS:
-                    self._channels[channel] = self.get_channel(Channel.CHAT)
-                elif channel == Channel.COALITION_BLUE_EVENTS:
-                    self._channels[channel] = self.get_channel(Channel.COALITION_BLUE_CHAT)
-                elif channel == Channel.COALITION_RED_EVENTS:
-                    self._channels[channel] = self.get_channel(Channel.COALITION_RED_CHAT)
-                else:
-                    self.log.warning(f"Channel {channel.name} has unknown ID {channel_id}. Please check.")
-                    return None
-            elif int(channel_id) != -1:
-                self._channels[channel] = self.bot.get_channel(int(channel_id))
-            else:
-                return None
-        return self._channels[channel]
-=======
     async def modifyMission(self, filename: str, preset: Union[list, dict]) -> str:
         raise NotImplemented()
 
@@ -620,7 +347,6 @@
             if Channel.COALITION_RED_EVENTS not in self._channels and Channel.COALITION_RED_CHAT in self._channels:
                 self._channels[Channel.COALITION_RED_EVENTS] = self._channels[Channel.COALITION_RED_CHAT]
         return self._channels
->>>>>>> 44a1ebf3
 
     async def wait_for_status_change(self, status: list[Status], timeout: int = 60) -> None:
         async def wait(s: list[Status]):
@@ -630,29 +356,6 @@
         if self.status not in status:
             await asyncio.wait_for(wait(status), timeout)
 
-<<<<<<< HEAD
-    async def keep_alive(self):
-        # we set a longer timeout in here because, we don't want to risk false restarts
-        timeout = 50 if self.bot.config.getboolean('BOT', 'SLOW_SYSTEM') else 30
-        data = await self.sendtoDCSSync({"command": "getMissionUpdate"}, timeout)
-        conn = self.pool.getconn()
-        try:
-            with closing(conn.cursor()) as cursor:
-                cursor.execute('UPDATE servers SET last_seen = NOW() WHERE agent_host = %s AND server_name = %s',
-                               (platform.node(), self.name))
-            conn.commit()
-        except (Exception, psycopg2.DatabaseError) as error:
-            self.log.exception(error)
-            conn.rollback()
-        finally:
-            self.pool.putconn(conn)
-        if data['pause'] and self.status != Status.PAUSED:
-            self.status = Status.PAUSED
-        elif not data['pause'] and self.status != Status.RUNNING:
-            self.status = Status.RUNNING
-        self.current_mission.mission_time = data['mission_time']
-        self.current_mission.real_time = data['real_time']
-=======
     async def shutdown(self, force: bool = False) -> None:
         slow_system = self.node.locals.get('slow_system', False)
         timeout = 300 if slow_system else 180
@@ -664,5 +367,4 @@
         raise NotImplemented()
 
     async def persist_settings(self):
-        raise NotImplemented()
->>>>>>> 44a1ebf3
+        raise NotImplemented()