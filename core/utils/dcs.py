--- conflicted
+++ resolved
@@ -5,15 +5,9 @@
 import luadata
 import math
 import os
-<<<<<<< HEAD
-import re
-import shutil
-import ssl
-=======
 import shutil
 import ssl
 
->>>>>>> 44a1ebf3
 from core.const import SAVED_GAMES
 from core.utils.helper import alternate_parse_settings
 from typing import Optional, Tuple
@@ -21,14 +15,6 @@
 UPDATER_URL = 'https://www.digitalcombatsimulator.com/gameapi/updater/branch/{}/'
 LICENSES_URL = 'https://www.digitalcombatsimulator.com/checklicenses.php'
 
-<<<<<<< HEAD
-REGEXP = {
-    'branch': re.compile(r'"branch": "(?P<branch>.*)"'),
-    'version': re.compile(r'"version": "(?P<version>.*)"'),
-    'server_name': re.compile(r'\["name"\] = "(?P<server_name>.*)"')
-}
-UPDATER_URL = 'https://www.digitalcombatsimulator.com/gameapi/updater/branch/{}/'
-=======
 __all__ = [
     "findDCSInstances",
     "getLatestVersion",
@@ -38,7 +24,6 @@
     "create_writable_mission",
     "LICENSES_URL"
 ]
->>>>>>> 44a1ebf3
 
 
 def findDCSInstances(server_name: Optional[str] = None) -> list[Tuple[str, str]]:
@@ -58,31 +43,6 @@
                     if settings['name'] == server_name:
                         return [(server_name, dirname)]
                 else:
-<<<<<<< HEAD
-                    installations.append((settings['name'], dirname))
-    return installations
-
-
-def getInstalledVersion(path: str) -> Tuple[Optional[str], Optional[str]]:
-    branch = version = None
-    with open(os.path.join(os.path.expandvars(path), 'autoupdate.cfg'), encoding='utf8') as cfg:
-        lines = cfg.readlines()
-    for line in lines:
-        if '"branch"' in line:
-            match = REGEXP['branch'].search(line)
-            if match:
-                branch = match.group('branch')
-        elif '"version"' in line:
-            match = REGEXP['version'].search(line)
-            if match:
-                version = match.group('version')
-    return branch, version
-
-
-async def getLatestVersion(branch: str) -> Optional[str]:
-    if 'DCS_USER' in config['DCS']:
-        auth = aiohttp.BasicAuth(login=config['DCS']['DCS_USER'], password=config['DCS']['DCS_PASSWORD'])
-=======
                     instances.append((settings['name'], dirname))
     return instances
 
@@ -91,7 +51,6 @@
                            password: Optional[str] = None) -> Optional[str]:
     if userid:
         auth = aiohttp.BasicAuth(login=userid, password=password)
->>>>>>> 44a1ebf3
     else:
         auth = None
     async with aiohttp.ClientSession(connector=aiohttp.TCPConnector(
@@ -163,9 +122,6 @@
             retval.append(runway)
     if len(retval) == 0:
         retval = ['n/a']
-<<<<<<< HEAD
-    return retval
-=======
     return retval
 
 
@@ -181,5 +137,4 @@
             dirname = os.path.join(os.path.dirname(filename), '.dcssb')
             os.makedirs(dirname, exist_ok=True)
             new_filename = os.path.join(dirname, os.path.basename(filename))
-    return new_filename
->>>>>>> 44a1ebf3
+    return new_filename