--- conflicted
+++ resolved
@@ -800,10 +800,6 @@
     server: Server = bot.get_server(interaction)
     # we will be ephemeral when we are called in public
     if not server:
-<<<<<<< HEAD
-        return True    
-=======
         return True
->>>>>>> 8f3f77f9
     channel = bot.get_admin_channel(server)
     return not channel == interaction.channel