--- conflicted
+++ resolved
@@ -6,10 +6,6 @@
 import socket
 from contextlib import closing, suppress
 
-<<<<<<< HEAD
-API_URL = 'https://api4.ipify.org/'
-# API_URL = 'https://api4.my-ip.io/ip'
-=======
 # API_URL = 'https://api4.ipify.org/'
 API_URL = 'https://api4.my-ip.io/ip'
 
@@ -18,7 +14,6 @@
     "get_public_ip",
     "find_process"
 ]
->>>>>>> 44a1ebf3
 
 
 def is_open(ip, port):
@@ -27,11 +22,7 @@
         return s.connect_ex((ip, int(port))) == 0
 
 
-<<<<<<< HEAD
-async def get_external_ip():
-=======
 async def get_public_ip():
->>>>>>> 44a1ebf3
     for i in range(0, 2):
         try:
             async with aiohttp.ClientSession() as session:
