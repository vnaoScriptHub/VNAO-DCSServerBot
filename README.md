# Welcome to DCSServerBot!
You've found a comprehensive solution that lets you administrate your DCS instances via Discord slash-commands, has 
built in per-server and per-user statistics, optional cloud-based statistics, [Coalitions](./COALITIONS.md)-support and much more! 
With its plugin system and reporting framework, DCSServerBot can be enhanced very easily to support whatever might come 
into your mind. 

This documentation shows you the main features, how to install and configure the bot and some more sophisticated 
stuff at the bottom, if you for instance run multiple servers maybe even over multiple locations. 

Now let's see, what DCSServerBot can do for you (installation instructions below)!

---
<<<<<<< HEAD
## Plugins
DCSServerBot has a modular architecture with plugins that support specific Discord commands or allow events from connected DCS servers to be processed.
It comes with a rich set of default plugins but can be enhanced either by optional plugins provided by me or some that you wrote on your own.

### General Administrative Commands
These commands can be used to administrate the bot itself.

| Command     | Parameter | Channel       | Role    | Description                                                                                                                                                                                                               |
|-------------|-----------|---------------|---------|---------------------------------------------------------------------------------------------------------------------------------------------------------------------------------------------------------------------------|
| .reload     | [Plugin]  | all           | Admin   | Reloads one or all plugin(s) and their configurations from disk.                                                                                                                                                          |
| .upgrade    |           | all           | Admin   | Upgrades the bot to the latest available version (git needed, see below).                                                                                                                                                 |
| .rename     | newname   | admin-channel | Admin   | Renames a DCS server. DCSServerBot auto-detects server renaming, too.                                                                                                                                                     |
| .unregister |           | admin-channel | Admin   | Unregisters the current server from this agent.<br/>Only needed, if the very same server is going to be started on another machine connected to another agent (see "Moving a Server from one Location to Another" below). |

### List of supported Plugins
| Plugin       | Scope                                                                 | Optional | Depending on          | Documentation                              |
|--------------|-----------------------------------------------------------------------|----------|-----------------------|--------------------------------------------|
| GameMaster   | Interaction with the running mission (inform users, set flags, etc)   | no       |                       | [README](./plugins/gamemaster/README.md)   |
| Mission      | Handling of missions, compared to the WebGUI.                         | no       | GameMaster            | [README](./plugins/mission/README.md)      |
| Scheduler    | Autostart / -stop of servers or missions, change weather, etc.        | yes*     | Mission               | [README](./plugins/scheduler/README.md)    |
| Admin        | Admin commands to manage your DCS server.                             | yes*     |                       | [README](./plugins/admin/README.md)        |
| UserStats    | Users statistics system.                                              | yes*     | Mission               | [README](./plugins/userstats/README.md)    |
| CreditSystem | User credits, based on achievements.                                  | yes*     | Mission               | [README](./plugins/creditsystem/README.md) |
| MissionStats | Detailed users statistics / mission statistics.                       | yes*     | Userstats             | [README](./plugins/missionstats/README.md) |
| Punishment   | Punish users for teamhits or teamkills.                               | yes      | Mission               | [README](./plugins/punishment/README.md)   |
| SlotBlocking | Slotblocking either based on units or a point based system.           | yes      | Mission, Creditsystem | [README](./plugins/slotblocking/README.md) |
| Cloud        | Cloud-based statistics and global ban system.                         | yes      | Userstats             | [README](./plugins/cloud/README.md)        |
| ServerStats  | Server statistics for your DCS servers.                               | yes      | Userstats             | [README](./plugins/serverstats/README.md)  |
| GreenieBoard | Greenieboard and LSO quality mark analysis (SC and Moose.AIRBOSS)     | yes      | Missionstats          | [README](./plugins/greenieboard/README.md) |
| MOTD         | Generates a message of the day.                                       | yes      | Mission, Missionstats | [README](./plugins/motd/README.md)         |
| FunkMan      | Support for [FunkMan](https://github.com/funkyfranky/FunkMan)         | yes      |                       | [README](./plugins/funkman/README.md)      |
| DBExporter   | Export the whole DCSServerBot database as json.                       | yes      |                       | [README](./plugins/dbexporter/README.md)   |
| OvGME        | Install or update mods into your DCS server.                          | yes      |                       | [README](./plugins/ovgme/README.md)        |
| Commands     | Map executables or shell commands to custom discord commands.         | yes      |                       | [README](./plugins/commands/README.md)     |
| Music        | Upload and play music over SRS.                                       | yes      |                       | [README](./plugins/music/README.md)        |
| Backup       | Backup your servers, database and bot configuration to a cloud drive. | yes      |                       | [README](./plugins/backup/README.md)       |

*) These plugins are loaded by the bot by default, but they are not necessarily needed to operate the bot. If you
want to remove them, overwrite PLUGINS in your dcsserverbot.ini.

### How to install 3rd-Party Plugins
Whenever someone else provides a plugin, they most likely do that as a zip file. You can just download any
plugin zipfile into the plugins directory. They will get unpacked automatically on the next start of DCSServerBot. 

### In case you want to write your own Plugin ...
There is a sample in the plugins/samples subdirectory, that will guide you through the steps. 
If you want your plugin to be added to the distribution, just contact me via the contact details below.

## Extensions
Many DCS admins use extensions or add-ons like DCS-SRS, Tacview, Lotatc, etc.</br>
DCSServerBot supports some of them already and can add a bit of quality of life. 
=======
## Architecture
DCSServerBot has a modular architecture with services, plugins and extensions that provide specific functionalities 
like monitoring the availability of your servers, a lot of Discord slash-commands and supports common add-ons like SRS, 
LotAtc and others.

The solution itself is made for anything from single-server environments up to large scale, worldwide installations with
high availability requirements. There are nearly no limits. If you are interested into some deeper insights to the
bots architecture, read [here](./ARCHITECTURE.md)

### Node
A node is an installation of DCSServerBot on one PC. The usual user will have one installation, meaning one node.
You can run multiple instances of DCS with each node (see blow). If you run multiple PCs or (virtual) servers, you 
need to install multiple DCSServerBot nodes. This results in a DCSServerBot cluster.<br>
One node is always a master node, which handles all the Discord commands and controls the rest of the cluster. Each
node can be a master. You can define nodes as preferred master nodes, which you usually want to do with nodes that
are close to your database server (see below).

### Instance
Each node can control multiple instances of DCS, meaning `DCS.exe` or `DCS_Server.exe` processes.

### Services
A service is a component that runs on each node. Services can be combined with plugins, if they provide additional
Discord commands, like the Music service. You can define that a service only runs on the master node.

| Service    | Scope                                                                   | Plugin      | Documentation                             |
|------------|-------------------------------------------------------------------------|-------------|-------------------------------------------|
| ServiceBus | Communication hub between every node of the bot cluster and DCS.        |             | [README](./services/servicebus/README.md) |
| Bot        | The Discord bot handling all discord commands.                          |             | [README](./services/bot/README.md)        |
| Monitoring | Availability monitoring of your DCS servers.                            | ServerStats | [README](./services/monitoring/README.md) |
| Cleanup    | Cleanup logfiles, trackfiles, etc. from your disk.                      |             | [README](./services/cleanup/README.md)    |
| Backup     | Backup your bot- and DCS-configuration, your missions, database, etc.   | Backup      | [README](./services/bot/README.md)        |
| Dashboard  | Nice console graphics display to show the status of your bot / servers. |             | [README](./services/dashboard/README.md)  |
| OvGME      | Manage mods that needs to be installed / updated in your DCS servers.   | OvGME       | [README](./services/ovgme/README.md)      |
| Music      | Play music over different SRS-radios on your servers.                   | Music       | [README](./services/music/README.md)      |

### Plugins
A plugin is an expansion of the bot that can be controlled via Discord commands and sometimes in-game chat commands. 
These commands can be received in DCS or be controlled by events in the game. DCSServerBot comes with a rich set of 
default plugins, but it can be enhanced with optional plugins. I can write those myself, but you as a community member 
can also create your own plugins (and maybe share them with others). 

| Plugin       | Scope                                                                         | Optional | Depending on            | Documentation                              |
|--------------|-------------------------------------------------------------------------------|----------|-------------------------|--------------------------------------------|
| GameMaster   | Interaction with the running mission (inform users, set flags, etc)           | no       |                         | [README](./plugins/gamemaster/README.md)   |
| Mission      | Handling of missions, comparable to the WebGUI.                               | no       | GameMaster              | [README](./plugins/mission/README.md)      |
| Help         | Interactive help commands for Discord and in-game chat                        | yes*     |                         | [README](./plugins/help/README.md)         |
| Scheduler    | Autostart / -stop of servers or missions, modify missions, etc.               | yes*     | Mission                 | [README](./plugins/scheduler/README.md)    |
| Admin        | Admin commands to manage your DCS server.                                     | yes*     |                         | [README](./plugins/admin/README.md)        |
| UserStats    | Users statistics system.                                                      | yes*     | Mission                 | [README](./plugins/userstats/README.md)    |
| CreditSystem | User credits, based on achievements.                                          | yes*     | Mission                 | [README](./plugins/creditsystem/README.md) |
| MissionStats | Detailed users statistics / mission statistics.                               | yes*     | Userstats               | [README](./plugins/missionstats/README.md) |
| Punishment   | Punish users for teamhits or teamkills.                                       | yes      | Mission                 | [README](./plugins/punishment/README.md)   |
| SlotBlocking | Slotblocking either based on discord roles or credits.                        | yes      | Mission, Creditsystem   | [README](./plugins/slotblocking/README.md) |
| Cloud        | Cloud-based statistics and connection to the DGSA global ban system.          | yes      | Userstats               | [README](./plugins/cloud/README.md)        |
| ServerStats  | Server statistics for your DCS servers.                                       | yes      | Userstats               | [README](./plugins/serverstats/README.md)  |
| GreenieBoard | Greenieboard and LSO quality mark analysis (SC and Moose.AIRBOSS / FunkMan)   | yes      | Missionstats            | [README](./plugins/greenieboard/README.md) |
| MOTD         | Message for players on join or when they jump in a module.                    | yes      | Mission, Missionstats   | [README](./plugins/motd/README.md)         |
| FunkMan      | Support for [FunkMan](https://github.com/funkyfranky/FunkMan)                 | yes      |                         | [README](./plugins/funkman/README.md)      |
| DBExporter   | Export the DCSServerBot database or singular tables as json.                  | yes      |                         | [README](./plugins/dbexporter/README.md)   |
| Backup       | Create a backup of your database, server or bot configurations.               | yes      |                         | [README](./plugins/backup/README.md)       |
| OvGME        | Install or update mods into your DCS server.                                  | yes      |                         | [README](./plugins/ovgme/README.md)        |
| Music        | Upload and play music over SRS.                                               | yes      |                         | [README](./plugins/music/README.md)        |
| Commands     | Create custom discord commands.                                               | yes      |                         | [README](./plugins/commands/README.md)     |
| RestAPI      | Simple REST-API to query users and statistics (WIP).                          | yes      | Userstats, Missionstats | [README](./plugins/restapi/README.md)      |
| Battleground | Support for [DCS Battleground](https://github.com/Frigondin/DCSBattleground)  | yes      |                         | [README](./plugins/battleground/README.md) |

*) These plugins are loaded by the bot by default, but they are not mandatory to operate the bot.<br> 
&nbsp;&nbsp;&nbsp;&nbsp;If you want to change that, define a list of `plugins` in your main.yaml.

#### How to install 3rd-Party Plugins
If a community member provides a plugin for DCSServerBot, chances are that it is packed into a zip file. You can 
download this zipfile and place it directly into the /plugins directory. DCSServerBot will automatically unpack the 
plugin for you, when DCSServerBot restarts. Keep in mind that some of them might need configurations. Please refer to 
the plugins documentation for more.

#### In case you want to write your own Plugin ...
You can find a sample in the plugins/sample subdirectory and a guide [here](./plugins/README.md). These will guide you 
through the steps needed to build your own plugin. Do you want your plugin to be added as an optional plugin to the 
DCSServerBot? Contact me via the contact details listed below.

### Extensions
Many DCS admins use extensions or add-ons like DCS-SRS, Tacview, LotAtc, etc.</br>
DCSServerBot supports some of them already and can add a bit of quality of life.

| Extension        | Scope                                                                                                             | 
|------------------|-------------------------------------------------------------------------------------------------------------------|
| DCS-SRS          | Market leader in DCS VOIP integration.                                                                            |
| Tacview          | Well known flight data capture and analysis tool.                                                                 |
| LotAtc           | Simple display only extension.                                                                                    |
| MizEdit          | My own invention, can be used to modify your missions. Very powerful, read it up [here](./extensions/MizEdit.md)! |
| DSMC             | DSMC mission handling, should be activated when dealing with DSMC missions.                                       |
| Lardoon          | Start, stop and manage Lardoon servers.                                                                           |
| Sneaker          | Moving map interface (see [Battleground](https://github.com/Frigondin/DCSBattleground) for another option!        |
| DCS Real Weather | Real weather for your missions.                                                                                   |


>>>>>>> 44a1ebf3
Check out [Extensions](./extensions/README.md) for more info on how to use them.

---
## Installation

### Prerequisites
You need to have [python 3.9](https://www.python.org/downloads/) or higher (3.11 recommended) and [PostgreSQL](https://www.postgresql.org/download/) installed.
If using PostgreSQL remotely over unsecured networks, it is recommended to have SSL enabled.
For autoupdate to work, you have to install [GIT](https://git-scm.com/download/win) and make sure the ```git```-command is in your PATH.

### Discord Token
The bot needs a unique Token per installation. This one can be obtained at http://discord.com/developers <br/>
- Create a "New Application"
- Add a Bot.
- Select Bot from the left menu, give it a nice name and icon, press "Copy" below "Click to Reveal Token". 
- Now your Token is in your clipboard. Paste it in some editor for later use. 
- All "Privileged Gateway Intents" have to be enabled on that page.<br/>
- To add the bot to your Discord guild, select "OAuth2" from the menu, then "URL Generator"
- Select the "bot" checkbox, and then select the following permissions:

  - Manage Channels
  - Send Messages
  - Manage Messages
  - Embed Links
  - Attach Files
  - Read Message History
  - Add Reactions
  - Use Slash Commands

- Press "Copy" on the generated URL, paste it into the browser of your choice
- Select the guild the bot has to be added to - and you're done!
- For easier access to user and channel IDs, enable "Developer Mode" in "Advanced Settings" in Discord.

### Download
Best is to use ```git clone https://github.com/Special-K-s-Flightsim-Bots/DCSServerBot.git``` as you then can use the 
autoupdate functionality of the bot. Otherwise, download the latest release version as ZIP and extract it somewhere on 
your PC that is running the DCS server(s) and give it write permissions, if needed. 

> ⚠️ **Attention!**<br>
> Make sure that the bots installation directory can only be seen by yourself and is not exposed to anybody 
> outside via www etc. as it contains sensitive data.

### Database
DCSServerBot uses PostgreSQL to store all information that needs to be persistent. This consists of, but is not limited
to: players, mission information, statistics and whatnot. DCSServerBot needs a fast database to do this. Install the 
latest available PostgreSQL version from the above-mentioned website.

### DCSServerBot Installation
Run the provided `install.cmd` script or just `run.cmd`.<br>
It will ask you for your Guild ID (right click on your Discord server icon and select "Copy Server ID") and the bots 
user ID (right click on the bot user and select "Copy User ID"). Then it will search for existing DCS installations, 
create the database user, password and database and asks whether you want to add existing DCS servers to the 
configuration.<br>
When finished, the bot should launch successfully and maybe even start your servers already, if configured.

> ⚠️ **Attention!**<br> 
> You should shut down your DCS servers during the bots installation, as it places its own LUA hooks inside
> the servers Scripts directories.

---
## Configuration
<<<<<<< HEAD
The bot configuration is held in **config/dcsserverbot.ini**. See **dcsserverbot.ini.sample** for an example.<br/>
If you run the ```install``` script for the first time, it will generate a basic file for you that you can amend to your 
needs afterwards.<br/>
For some configurations, default values may apply. They are kept in config/default.ini. **Don't change this file**, 
just overwrite the settings, if you want to have them differently.

The following parameters can be used to configure the bot:

a) __BOT Section__

| Parameter           | Description                                                                                                                                                                                                                                                                                                                                                                                                          |
|---------------------|----------------------------------------------------------------------------------------------------------------------------------------------------------------------------------------------------------------------------------------------------------------------------------------------------------------------------------------------------------------------------------------------------------------------|
| OWNER               | The Discord ID of the bots owner (that's you!). If you don't know your ID, go to your Discord profile, make sure "Developer Mode" is enabled under "Advanced", go to "My Account", press the "..." besides your profile picture and select "Copy ID"                                                                                                                                                                 |
| TOKEN               | The token to be used to run the bot. Can be obtained at http://discord.com/developers.                                                                                                                                                                                                                                                                                                                               |
| PUBLIC_IP           | (Optional) Your public IP, if you have a dedicated one, otherwise the bot will determine your current one.                                                                                                                                                                                                                                                                                                           |
| DATABASE_URL        | URL to the PostgreSQL database used to store our data. **If login fails, check password for any special character!**                                                                                                                                                                                                                                                                                                 |
| USE_DASHBOARD       | Whether to use the fancy cmd dashboard or not (for performance reasons over slow RDP connections). Default is true.                                                                                                                                                                                                                                                                                                  |
| COMMAND_PREFIX      | The prefix to be used by Discord commands. Default is '.'                                                                                                                                                                                                                                                                                                                                                            |
| CHAT_COMMAND_PREFIX | The prefix to be used by in-game-chat commands. Default is '-'                                                                                                                                                                                                                                                                                                                                                       |                                                                                                                                                                                                                                                                                                                                                        
| HOST                | IP the bot listens on for messages from DCS. Default is 127.0.0.1, to only accept internal communication on that machine.                                                                                                                                                                                                                                                                                            |
| PORT                | UDP port, the bot listens on for messages from DCS. Default is 10081. **__Don't expose this port to the outside world!__**                                                                                                                                                                                                                                                                                           |
| MASTER              | If true, start the bot in master-mode (default for one-bot-installations). If only one bot is running, then there is only a master.\nIf you have to use more than one bot installation, for multiple DCS servers that are spanned over several locations, you have to install one agent (MASTER = false) at every other location. All DCS servers of that location will then automatically register with that agent. |
| MASTER_ONLY         | True, if this is a master-only installation, set to false otherwise.                                                                                                                                                                                                                                                                                                                                                 |
| SLOW_SYSTEM         | If true, some timeouts are increased to allow slower systems to catch up. Default is false.                                                                                                                                                                                                                                                                                                                          |
| PLUGINS             | List of plugins to be loaded (**this overwrites the default, you usually don't want to touch it!**).                                                                                                                                                                                                                                                                                                                 |
| OPT_PLUGINS         | List of optional plugins to be loaded. Here you can add your plugins that you want to use and that are not loaded by default.                                                                                                                                                                                                                                                                                        |
| AUTOUPDATE          | If true, the bot auto-updates itself with the latest release on startup.                                                                                                                                                                                                                                                                                                                                             |
| AUTOBAN             | If true, members leaving the discord will be automatically banned (default = false).                                                                                                                                                                                                                                                                                                                                 |
| MESSAGE_BAN         | Ban-message to be displayed on DCS join, when people are auto-banned on DCS due to a Discord ban.                                                                                                                                                                                                                                                                                                                    |
| WIPE_STATS_ON_LEAVE | If true, stats will be wiped whenever someone leaves your discord (default = true).                                                                                                                                                                                                                                                                                                                                  |
| AUTOMATCH           | If false, users have to match themselves using the .linkme command (see [README](./plugins/userstats/README.md)). If true, the bot will do a best-guess-match.                                                                                                                                                                                                                                                       |
| DISCORD_STATUS      | (Optional) status to be displayed below the bots avatar in Discord.                                                                                                                                                                                                                                                                                                                                                  |
| GREETING_DM         | A greeting message, that people will receive as a DM in Discord, if they join your guild.                                                                                                                                                                                                                                                                                                                            |
| MESSAGE_TIMEOUT     | General timeout for popup messages (default 10 seconds).                                                                                                                                                                                                                                                                                                                                                             | 
| MESSAGE_AUTODELETE  | Delete messages after a specific amount of seconds. This is true for all statistics embeds, LSO analysis, greenieboard, but no usual user commands.                                                                                                                                                                                                                                                                  |
| DESANITIZE          | Whether to desanitize MissionScriping.lua or not (default = yes).                                                                                                                                                                                                                                                                                                                                                    |
| AUDIT_CHANNEL       | (Optional) The ID of an audit channel where audit events will be logged into. For security reasons, it is recommended that no users can delete messages in this channel.                                                                                                                                                                                                                                             |

b) __LOGGING Section__

| Parameter           | Description                                                                                     |
|---------------------|-------------------------------------------------------------------------------------------------|
| LOGLEVEL            | The level of logging that is written into the logfile (DEBUG, INFO, WARNING, ERROR, CRITICAL).  |
| LOGROTATE_COUNT     | Number of logfiles to keep (default: 5).                                                        |
| LOGROTATE_SIZE      | Number of bytes until which a logfile is rotated (default: 10 MB).                              |

c) __DB Section__

| Parameter           | Description                                                      |
|---------------------|------------------------------------------------------------------|
| MASTER_POOL_MIN     | Minimum number of database connections in the pool (on MASTER).  |
| MASTER_POOL_MAX     | Maximum number of database connections in the pool (on MASTER).  |
| AGENT_POOL_MIN      | Minimum number of database connections in the pool (on AGENT).   |
| AGENT_POOL_MAX      | Maximum number of database connections in the pool (on AGENT).   |


d) __ROLES Section__

| Parameter      | Description                                                                                                                   |
|----------------|-------------------------------------------------------------------------------------------------------------------------------|
| Admin          | The name of the admin role in you Discord.                                                                                    |
| DCS Admin      | The name of the role you'd like to give admin rights on your DCS servers (_Moderator_ for instance).                          |
| DCS            | The role of users being able to see their statistics and mission information (usually the general user role in your Discord). |
| GameMaster     | Members of this role can run commands that affect the mission behaviour or handle coalition specific details.                 |

e) __FILTER Section__ (Optional)

| Parameter      | Description                                                                                                                                                                                                                       |
|----------------|-----------------------------------------------------------------------------------------------------------------------------------------------------------------------------------------------------------------------------------|
| TAG_FILTER     | Many groups have their own tag, that might make it difficult for the bot to match usernames. The usual tags like [Tag], =Tag= or similar ones, are supported already. If you see matching issues, you might want to try this one. |
| SERVER_FILTER  | Filter to shorten server names (if needed)                                                                                                                                                                                        |
| MISSION_FILTER | Filter to shorten mission names (if needed)                                                                                                                                                                                       |
| EVENT_FILTER   | Filter events from the missionstats plugin (optional). See [here](https://wiki.hoggitworld.com/view/DCS_singleton_world) for a complete list of events.                                                                           |

f) __REPORTS__ Section (Optional)

| Parameter   | Description                                                                                  |
|-------------|----------------------------------------------------------------------------------------------|
| NUM_WORKERS | Number of threads that render a graph.                                                       |
| CKJ_FONT    | One of TC, JP or KR to support Traditional Chinese, Japanese or Korean characters in reports. |

g) __DCS Section__

| Parameter                       | Description                                                                                                                                   |
|---------------------------------|-----------------------------------------------------------------------------------------------------------------------------------------------|
| DCS_INSTALLATION                | The installation directory of DCS World.                                                                                                      |
| AUTOUPDATE                      | If true, your DCS server will be kept up-to-date automatically by the bot (default=false).                                                    |
| GREETING_MESSAGE_MEMBERS        | A greeting message, that people will receive in DCS chat, if they get recognized by the bot as a member of your discord.                      |
| GREETING_MESSAGE_UNMATCHED      | A greeting message, that people will receive in DCS chat, if they are unmatched.                                                              |
| SERVER_USER                     | The username to display as user no. 1 in the server (aka "Observer")                                                                          |
| MAX_HUNG_MINUTES                | The maximum amount in minutes the server is allowed to not respond to the bot until considered dead (default = 3). Set it to 0 to disable it. |
| MESSAGE_PLAYER_USERNAME         | Message that a user gets when using line-feeds or carriage-returns in their names.                                                            |
| MESSAGE_PLAYER_DEFAULT_USERNAME | Message that a user gets when being rejected because of a default player name (Player, Spieler, etc.).                                        |                                                                                                                                               |
| MESSAGE_BAN                     | Message a banned user gets when being rejected.                                                                                               |
| MESSAGE_AFK                     | Message for players that are kicked because of being AFK.                                                                                     |
| MESSAGE_SLOT_SPAMMING           | Message for players that got kicked because of slot spamming.                                                                                 |
| MESSAGE_SERVER_FULL             | Message for players that can't join because the server is full and available slots are reserverd for VIPs.                                    |

h) __Server Specific Sections__

This section has to be named **exactly** like your Saved Games\<instance> directory. Usual names are DCS.OpenBeta or DCS.openbeta_server.
If your directory is named DCS instead (stable version), just add these fields to the DCS category above.

| Parameter                  | Description                                                                                                                                                                                |
|----------------------------|--------------------------------------------------------------------------------------------------------------------------------------------------------------------------------------------|
| DCS_HOST                   | The internal (!) IP of the machine, DCS is running onto. If the DCS server is running on the same machine as the bot (default), this should be 127.0.0.1.                                  |
| DCS_PORT                   | Must be a unique value > 1024 of an unused port in your system. This is **NOT** the DCS tcp/udp port (10308), that is used by DCS but a unique different one. Keep the default, if unsure. |
| DCS_HOME                   | The main configuration directory of your DCS server installation (for Hook installation). Keep it empty, if you like to place the Hook by yourself.                                        |
| EVENTS_CHANNEL             | The ID of the channel where in-game events should be shown. If not specified, the CHAT_CHANNEL will be used instead. If set to -1, events will be disabled.                                |
| CHAT_CHANNEL               | The ID of the in-game chat channel to be used for the specific DCS server. Must be unique for every DCS server instance configured. If "-1", no chat messages will be generated.           |
| STATUS_CHANNEL             | The ID of the status-display channel to be used for the specific DCS server. Must be unique for every DCS server instance configured.                                                      |
| ADMIN_CHANNEL              | The ID of the admin-commands channel to be used for the specific DCS server. Must be unique for every DCS server instance configured.                                                      |
| AUTOSCAN                   | Scan for missions in Saved Games\..\Missions and auto-add them to the mission list (default = false).                                                                                      |
| AFK_TIME                   | Number of seconds a player is considered AFK when being on spectators for longer than AFK_TIME seconds. Default is -1 (disabled).                                                          |
| CHAT_LOG                   | true (default), log all chat messages from players in Saved Games\<installation>\Logs\chat.log                                                                                             |
| CHAT_LOGROTATE_COUNT       | Number of chat-logs to keep (default = 10).                                                                                                                                                |
| CHAT_LOGROTATE_SIZE        | Max size of a chat.log until it gets rotated (default 1 MB).                                                                                                                               |
| MISSIONS_DIR               | (Optional) If you want to use a central missions directory for multiple servers, you can set it in here.                                                                                   |
| PING_ADMIN_ON_CRASH        | Define if the role DCS Admin should be pinged when a server crash is being detected (default = true).                                                                                      |
| START_MINIMIZED            | DCS will start minimized as default. You can disabled that by setting this value to false.                                                                                                 |
| STATISTICS                 | If false, no statistics will be generated for this server. Default is true (see [Userstats](./plugins/userstats/README.md)).                                                               |
| MISSION_STATISTICS         | If true, mission statistics will be generated for all missions loaded in this server (see [Missionstats](./plugins/missionstats/README.md)).                                               | 
| DISPLAY_MISSION_STATISTICS | If true, the persistent mission stats embed is displayed in the servers stats channel (default = true).                                                                                    |
| PERSIST_MISSION_STATISTICS | If true, player data is exported in the missionstats table (default = true).                                                                                                               |
| PERSIST_AI_STATISTICS      | If true, AI data is exported, too (only player data otherwise), default = false.                                                                                                           |
| COALITIONS                 | Enable coalition handling (see [Coalitions](./COALITIONS.md)), default = false.                                                                                                            |                                                                                                                                                                                                                                                                                                                                                 
| ALLOW_PLAYERS_POOL         | Only for [Coalitions](./COALITIONS.md)                                                                                                                                                     |
| COALITION_LOCK_TIME        | The time you are not allowed to change [coalitions](./COALITIONS.md) in the format "nn days" or "nn hours". Default is 1 day.                                                              |
| Coalition Red              | Members of this role are part of the red coalition (see [Coalitions](./COALITIONS.md)).                                                                                                    |
| Coalition Blue             | Members of this role are part of the blue coalition (see [Coalitions](./COALITIONS.md)).                                                                                                   |
| COALITION_BLUE_EVENTS      | Coalition events channel for blue coalition (optional, see [Coalitions](./COALITIONS.md)).                                                                                                 |
| COALITION_BLUE_CHANNEL     | Coalition chat channel for blue coalition (optional, see [Coalitions](./COALITIONS.md)).                                                                                                   |
| COALITION_RED_EVENTS       | Coalition events channel for red coalition (optional, see [Coalitions](./COALITIONS.md)).                                                                                                  |
| COALITION_RED_CHANNEL      | Coalition chat channel for red coalition (optional, see [Coalitions](./COALITIONS.md)).                                                                                                    |
=======
The bot configuration is held in several files in the **config** subdirectory.
If you run the `install.cmd` script for the first time, it will generate basic files for you that you can amend to your 
needs afterwards. Your bot should be ready to run already and you can skip this section for now, if you don't want to
bother with the bots configuration in first place.

> ⚠️ **Attention!**<br>
> If you run more than one bot node, best is to share the configuration between all nodes. This can be done via a cloud
> drive for instance.

The following samples will show you what you can configure in DCSServerBot. For most of the configuration, default 
values will apply, so you don't need to set them explicitly.

### config/main.yaml
This file holds the main information about DCSServerBot. You can configure which plugins are loaded here for instance.

```yaml
guild_id: 112233445566  # Your Discord server ID. Right click on your server and select "Copy Server ID".
use_dashboard: true     # Use the dashboard display for your node. Default is true.
chat_command_prefix: .  # The command prefix to be used for in-game chat commands. Default is "."
database:
  url: postgres://USER:PASSWORD@DB-IP:DB-PORT/DB-NAME
  pool_min: 5           # min size of the DB pool, default is 5
  pool_max: 10          # max size of the DB pool, default is 10
logging:
  loglevel: DEBUG           # loglevel, default is DEBUG
  logrotate_count: 5        # Number of logfiles to keep after rotation. Default is 5.    
  logrotate_size: 10485760  # max size of a logfile, default is 10 MB
messages:
  player_username: Your player name contains invalid characters. Please change your # Default message for players with invalid usernames
    name to join our server.
  player_default_username: Please change your default player name at the top right  # Default message for players with default usernames
    of the multiplayer selection list to an individual one!
  player_banned: 'You are banned from this server. Reason: {}'                      # Default message for banned players.
filter:
  server_name: ^Special K -           # Filter to shorten your server names on many bot displays. Default is none. 
  mission_name: ^Operation|_|\(.*\)   # Filter to shorten your mission names on many bot displays. Default is none.
  tag: "'^[JDS]'"                     # If your community uses specific tags, this helps with the bots automatch functionality.
opt_plugins:                          # Optional: list of optional plugins to be loaded and used by the bot
- serverstats                         # see above
- dbexporter
- motd
- greenieboard
- punishment
- slotblocking
- music
- funkman
- ovgme
- commands
- restapi
```

### config/nodes.yaml
This file holds the main configuration for all your nodes.<br>
For a cluster installation, you want to describe all your nodes and instances on all your nodes, as the bot can 
(auto-)migrate stuff in-between the cluster!

```yaml
NODENAME:                       # this will be your hostname
  listen_address: 0.0.0.0       # On which interface should the bot listen to? Default is 0.0.0.0
  listen_port: 10042            # On which port should the bot listen to? Default is 10042
  autoupdate: true              # use the bots autoupdate functionality, default is false
  slow_system: false            # if you are using a slower PC to run your servers, you should set this to true (default: false)
  preferred_master: true        # this node should be the preferred master node (only needed in a cluster configuration)
  DCS:
    installation: '%ProgramFiles%\\Eagle Dynamics\\DCS World OpenBeta Server'  # This is your DCS installation. Usually autodetected by the bot.
    autoupdate: false           # enable auto-update for your DCS servers. Default is false.
    desanitize: true            # Desanitize your MissionScripting.lua after each update. Default is true.
  instances:
    DCS.openbeta_server:        # The name of your instance. You can have multiple instances that have to have unique names.
      home: '%USERPROFILE%\\Saved Games\\DCS.openbeta_server' # The path to your saved games directory.
      bot_port: 6666            # The port DCSServerBot uses to communicate with your DCS server. Each instance has to have a unique port. This is NOT your DCS port (10308)!!!
      max_hung_minutes: 3       # Let DCSServerBot kill your server if it is unresponsive for more than x minutes. Default is 3. Disable it with 0.
      server: My Fancy Server   # The server (name) that is associated to this instance. See servers.yaml
      affinity: 2,3             # Optional: set the CPU-affinity for this instance.
      extensions:               # See the extension documentation for more detailed information on what to set here.
        SRS:
          config: '%USERPROFILE%\Saved Games\DCS.openbeta_server\Config\SRS.cfg'  # it is recommended to copy your SRS "server.cfg" below your instances home directory.
          host: 127.0.0.1       # SRS servers local IP (default is 127.0.0.1)
          port: 5002            # SRS servers local port (default is 5002). The bot will change this in your SRS configuration, if set here!
          autostart: true       # this will autostart your DCS server with the DCS server start (default: true)
          autoupdate: true      # This will auto-update your SRS servers. Default is false, you need to run the bot as Administrator to make it work!
        Tacview:
          show_passwords: false # If you don't want to show the Tacview passwords (default: true)
    instance2:                  # you can have an unlimited amount of instance configurations, but each instance has to have a physical representation on your disk.
      ...
```

### config/servers.yaml
This is your server configuration.<br>
You might wonder why the configuration is split between nodes.yaml and servers.yaml? Even if you have a basic setup! 
This is to decouple the server configuration from the physical node (aka the "DCS.exe" / "DCS_Server.exe" process). You 
will learn to love it, especially when you decide to move a server from one instance to another or even from one node to 
another. This is much easier with a non-coupled approach like that.
```yaml
DEFAULT:
  message_afk: '{player.name}, you have been kicked for being AFK for more than {time}.'  # default message for AFK users
  message_server_full: The server is full, please try again later!                        # default message, if the server is considered full (see SlotBlocking plugin)
  message_timeout: 10                                                                     # default timeout for DCS popup messages in seconds 
My Fancy Server:                # Your server name, as displayed in the server list and listed in serverSettings.lua
  server_user: Admin            # Name of the server user #1 (technical user), default is "Admin".
  afk_time: 300                 # Time in seconds after which a player that is on spectators is considered being AFK. Default: -1, which is disabled
  ping_admin_on_crash: true     # Ping DCS Admin role in discord, when the server crashed. Default: true
  missions_dir: %USERPROFILE%\Documents\Missions  # Central missions dir, if wanted. Default is the Missions dir below the instance home folder.
  autoscan: false               # Enable autoscan for new missions (and auto-add them to the mission list). Default: false
  channels:
    status: 1122334455667788    # The Discord channel to display the server status embed and players embed into. Right click on your channel and select "Copy Channel ID".
    chat: 8877665544332211      # The Discord channel for the in-game chat replication. You can disable it with setting it to -1.
    admin: 1188227733664455     # The channel where you can fire admin commands to this server. You can decide if you want to have a central admin channel or server specific ones. See bot.yaml for more.
  chat_log:
    count: 10                   # A log file that holds the in-game chat to check for abuse. Tells how many files will be kept, default is 10.
    size: 1048576               # Max logfile size, default is 1 MB. 
  no_coalition_chat: true       # Do not replicate red and blue chats to the Discord chat replication (default: false)
My 2nd Fancy Server:            # You can have an unlimited amount of server configurations.
  ...
```

### config/presets.yaml
This file holds your different presets that you can apply to missions as modifications.<br>
See TODO for further details.

### services/bot.yaml
This is your Discord-bot configuration.

```yaml
token: AAaahhg2347286adhjdjasd2347263473        # Your TOKEN, as received from the discord developer portal.
owner: 1122334455667788                         # The ID of your bot user. Right click, select "Copy User ID".
automatch: true                                 # Use the bots auto-matching functionality (see below), default is true.
autoban: false                                  # Use the bots auto-ban functionality (see below), default is false.
message_ban: User has been banned on Discord.   # Default reason to show people that try to join your DCS servers when they are banned on Discord.
message_autodelete: 300                         # Most of the Discord messages are private messages. If not, this is the timeout after that they vanish. Default is 300 (5 mins). 
admin_channel: 1122334455667788                 # Optional: Central admin channel (see below).
reports:
  num_workers: 4                                # Number of worker threads to be used for any reports generated by the bot. Default is 4.
  cjk_font: KR                                  # Optional: You can specify a CJK font to be used in your reports.
discord_status: Managing DCS servers ...        # Message to be displayed as the bots Discord status. Default is none.
audit_channel: 88776655443322                   # Central audit channel to send audit events to (default: none)
roles:                                          # Roles mapping. The bot uses internal roles to decouple from Discord own role system.
  Admin:                                        # Map your Discord role "Admin" to the bots role "Admin" (default: Admin)
  - Admin                                       
  DCS Admin:                                    # Map your Discord role "Moderator" and "Staff" to the bots "DCS Admin" role (default: DCS Admin)
  - Moderator
  - Staff
  GameMaster:                                   # Give the GameMaster role to anybody with the Staff role in your Discord.
  - Staff
  DCS:                                          # Give the bots DCS role to everyone in your discord. Only everyone needs the leading @!
  - @everyone

```
#### Auto Matching (default: enabled)
To use in-game commands, your DCS players need to be matched to Discord users. Matched players are able to see statistics 
and you can see a variety of statistics yourself as well. The bot offers a linking system between Discord and DCS accounts 
to enable this.
Players can do this with the /linkme command. This creates a permanent and secured link that can then be used for in-game 
commands. The bot can also auto-match a DCS player to Discord user. This way, players can see their own stats via Discord 
commands. The bot will try to match the Discord username to DCS player name. This works best when DCS and Discord names 
match! It can generate false links though, which is why I prefer (or recommend) the /linkme command. People still seem 
to like the auto-matching, that is why it is in and you can use it (enabled per default).

#### Auto-Banning (default: disabled)
The bot supports automatically bans / unbans of players from the configured DCS servers, as soon as they leave / join 
your Discord guild. If you like that feature, set `autoban: true` in services/bot.yaml (default: false).

However, players that are being banned from your Discord or that are being detected as hackers are auto-banned from 
all your configured DCS servers independent of that setting.

#### Discord Roles
The bot uses the following **internal** roles to apply specific permissions to commands.<br>
You can map your Discord roles to these internal roles like described in the example above.

| Role           | Description                                                                                                                                         |
|----------------|-----------------------------------------------------------------------------------------------------------------------------------------------------|
| Admin          | People with this role are allowed to manage the server, start it up, shut it down, update it, change the password and gather the server statistics. |
| DCS Admin      | People with this role are allowed to restart missions, managing the mission list, ban and unban people.                                             |
| DCS            | People with this role are allowed to chat, check their statistics and gather information about running missions and players.                        |
| GameMaster     | People with this role can see both [Coalitions](./COALITIONS.md) and run specific commands that are helpful in missions.                            |

See [Coalitions](./COALITIONS.md) for coalition roles.
>>>>>>> 44a1ebf3

### DCS/Hook Configuration
The DCS World integration is done via Hooks. They are being installed automatically into your configured DCS servers by the bot.

### Desanitization
DCSServerBot desanitizes your MissionScripting environment. That means, it changes entries in Scripts\MissionScripting.lua
of your DCS installation. If you use any other method of desanitization, DCSServerBot checks, if additional 
desanitizations are required and conducts them.<br>
**To be able to do so, you must change the permissions on the DCS-installation directory.**
Give the User group write permissions for instance. 

Your MissionScripting.lua will look like this afterwards:
```lua
do
	sanitizeModule('os')
	--sanitizeModule('io')
	--sanitizeModule('lfs')
	--_G['require'] = nil
	_G['loadlib'] = nil
	--_G['package'] = nil
end
```

### Custom MissionScripting.lua
If you want to use a **custom MissionScripting.lua** that has more sanitization (for instance for LotAtc, Moose, 
OverlordBot or the like) or additional lines to be loaded (for instance for LotAtc, or DCS-gRPC), just place the 
MissionScripting.lua of your choice in the config directory of the bot. It will then be replaced on every bot startup.

### Sample Configuration
To view some sample configurations for the bot or for each configurable plugin, look [here](config/samples/README.md).

### Additional Security Features
Players that have no pilot ID (empty or whitespace) or that share an account with others, will not be able to join your 
DCS server. This is not configurable, it's a general rule (and a good one in my eyes).

---
## Starting the Bot
To start the bot, you can either use the packaged ```run.cmd``` command (recommended) or ```venv\Scripts\python run.py```.<br/>
If using `autoupdate: true` in your main.yaml, it is recommended to start the bot via ```run.cmd```. This runs it in 
a loop, as it will try to restart itself after an update has taken place.</br>
If you want to run the bot from autostart, create a small batch script, that will change to the bots installation 
directory and run the bot from there like so:
```cmd
@echo off
cd "<whereveryouinstalledthebot>\DCSServerBot"
:loop
venv\Scripts\python run.py
goto loop
```
DCSServerBot runs in a Python virtual environment, with its own independent set of Python libraries and packages.

---
## How to do the more complex stuff?
DCSServerBot can be used to run a whole worldwide distributed set of DCS servers and therefore supports the largest 
communities. The installation and maintenance of such a use-case is just a bit more complex than a single server 
installation.

### Setup Multiple Servers on a Single Host
To run multiple DCS servers under control of DCSServerBot you just have to make sure that you configure different 
communication ports. This can be done with the parameter `bot_port` in nodes.yaml. The default is 6666, you can just 
increase that for every server (6667, 6668, ...).<br>
Don't forget to configure different Discord channels (`chat` and `status`, optional `admin`) for every server, too. 
This will be done in the servers.yaml file.<br>
To add subsequent servers, just follow the steps above, and you're good, unless they are on a different Windows server 
(see below).

DCSServerBot will autodetect all configured DCS servers on installation and generate simple configuration files 
for you already. To add a new instance, you can either do that manually or use `/node add_instance` in your Discord.

### Setup Multiple Servers on Multiple Host
DCSServerBot is able to run in multiple locations, worldwide. On every PC in this cluster, one instance of DCSServerBot
(a "node") needs to be installed. One node will always be the "Master", taking over the Discord communication and most of
the work. If the Master fails, any other node in the cluster will automatically take over.<br>
All nodes collect statistics of the DCS servers they control, but only the master runs the statistics module to display 
them in Discord. To be able to communicate, all nodes need to have access to a **central** database. 

You can either host that database at one of the nodes and give all other nodes access to it (keep security 
like SSL encryption in mind) or you use a cloud database, available on services like Amazon, Heroku, etc.
This would be the recommended approach, as you would still have a single point of failure in your cluster with a local
database. All depending on your high availability requirements.

Many files like configuration, missions, music and whatnot should be kept on a cloud drive in that case, even the whole
DCSServerBot installation could be on a cloud drive (like Google Drive). You can start each bot in each
location on this shared directory. Each bot will read its individual configuration based on the node name of that PC.

### Moving a Server from one Location to Another
Each server is loosely coupled to an instance on a node. You can migrate a server to another instance though, by using
the `/server migrate` command. Please keep in mind that - unless you use a central missions directory - the necessary
missions (or scripts) for this server might not be available on the other node.

### How to talk to the Bot from inside Missions
If you plan to create Bot-events from inside a DCS mission, that is possible! Just make sure, you include this line in a trigger:
```lua
  dofile(lfs.writedir() .. 'Scripts/net/DCSServerBot/DCSServerBot.lua')
```
_Don't use a Mission Start trigger, as this might clash with other plugins loading stuff into the mission._<br/> 
After that, you can for instance send chat messages to the bot using
```lua
  dcsbot.sendBotMessage('Hello World', '12345678') -- 12345678 is the ID of the channel, the message should appear, default is the configured chat channel
```
inside a trigger or anywhere else where scripting is allowed.

> ⚠️ **Attention!**<br>
> Channel always has to be a string, encapsulated with '', **not** a number because of Integer limitations in LUA.

Embeds can be sent using code similar to this snippet:
```lua
  title = 'Special K successfully landed at Kutaisi!'
  description = 'The unbelievable and unimaginable event happend. Special K succeeded at his 110th try to successfully land at Kutaisi, belly down.'
  img = 'https://i.chzbgr.com/full/8459987200/hB315ED4E/damn-instruction-manual'
  fields = {
    ['Pilot'] = 'sexy as hell',
    ['Speed'] = '130 kn',
    ['Wind'] = 'calm'
  }
  footer = 'Just kidding, they forgot to put their gear down!'
  dcsbot.sendEmbed(title, description, img, fields, footer)
```
They will be posted in the chat channel by default, if not specified otherwise (adding the channel id as a last parameter of the sendEmbed() call, see sendBotMessage() above).

If you like to use a single embed, maybe in the status channel, and update it instead of creating new messages, you 
can do that, by giving is a name like "myEmbed" in this example. The name has to be unique per server.
```lua
  title = 'RED Coalition captured Kutaisi!'
  description = 'After a successful last bombing run, RED succeeded in capturing the strategic base of Kutaisi.\nBLUE has to fight back **NOW** there is just one base left!'
  dcsbot.updateEmbed('myEmbed', title, description)
  --[....]
  title = 'Mission Over!'
  description = 'RED has won after capturing the last BLUE base Batumi, congratulations!'
  img = 'http://3.bp.blogspot.com/-2u16gMPPgMQ/T1wfXR-bn9I/AAAAAAAAFrQ/yBKrNa9Q88U/s1600/chuck-norris-in-war-middle-east-funny-pinoy-jokes-2012.jpg'
  dcsbot.updateEmbed('myEmbed', title, description, img)
```
If no embed named "myEmbed" is already there, the updateEmbed() call will generate it for you. Otherwise, it will be 
replaced with this one.

---
## Contact / Support
If you need support, if you want to chat with me or other users or if you like to contribute, jump into my [Support Discord](https://discord.gg/zjRateN).

If you like what I do, and you want to support me, you can do that via my [Patreon Page](https://www.patreon.com/DCS_SpecialK).

---
## Credits
Thanks to the developers of the awesome solutions [HypeMan](https://github.com/robscallsign/HypeMan) and [perun](https://github.com/szporwolik/perun), that gave me the main ideas to this solution.
I gave my best to mark parts in the code to show where I copied some ideas or even code from you guys, which honestly is just a very small piece. Hope that is ok.
Also thanks to Moose for aligning the API for [FunkMan](https://github.com/funkyfranky/FunkMan) with me and make it compatible with DCSServerBot in first place.<|MERGE_RESOLUTION|>--- conflicted
+++ resolved
@@ -10,59 +10,6 @@
 Now let's see, what DCSServerBot can do for you (installation instructions below)!
 
 ---
-<<<<<<< HEAD
-## Plugins
-DCSServerBot has a modular architecture with plugins that support specific Discord commands or allow events from connected DCS servers to be processed.
-It comes with a rich set of default plugins but can be enhanced either by optional plugins provided by me or some that you wrote on your own.
-
-### General Administrative Commands
-These commands can be used to administrate the bot itself.
-
-| Command     | Parameter | Channel       | Role    | Description                                                                                                                                                                                                               |
-|-------------|-----------|---------------|---------|---------------------------------------------------------------------------------------------------------------------------------------------------------------------------------------------------------------------------|
-| .reload     | [Plugin]  | all           | Admin   | Reloads one or all plugin(s) and their configurations from disk.                                                                                                                                                          |
-| .upgrade    |           | all           | Admin   | Upgrades the bot to the latest available version (git needed, see below).                                                                                                                                                 |
-| .rename     | newname   | admin-channel | Admin   | Renames a DCS server. DCSServerBot auto-detects server renaming, too.                                                                                                                                                     |
-| .unregister |           | admin-channel | Admin   | Unregisters the current server from this agent.<br/>Only needed, if the very same server is going to be started on another machine connected to another agent (see "Moving a Server from one Location to Another" below). |
-
-### List of supported Plugins
-| Plugin       | Scope                                                                 | Optional | Depending on          | Documentation                              |
-|--------------|-----------------------------------------------------------------------|----------|-----------------------|--------------------------------------------|
-| GameMaster   | Interaction with the running mission (inform users, set flags, etc)   | no       |                       | [README](./plugins/gamemaster/README.md)   |
-| Mission      | Handling of missions, compared to the WebGUI.                         | no       | GameMaster            | [README](./plugins/mission/README.md)      |
-| Scheduler    | Autostart / -stop of servers or missions, change weather, etc.        | yes*     | Mission               | [README](./plugins/scheduler/README.md)    |
-| Admin        | Admin commands to manage your DCS server.                             | yes*     |                       | [README](./plugins/admin/README.md)        |
-| UserStats    | Users statistics system.                                              | yes*     | Mission               | [README](./plugins/userstats/README.md)    |
-| CreditSystem | User credits, based on achievements.                                  | yes*     | Mission               | [README](./plugins/creditsystem/README.md) |
-| MissionStats | Detailed users statistics / mission statistics.                       | yes*     | Userstats             | [README](./plugins/missionstats/README.md) |
-| Punishment   | Punish users for teamhits or teamkills.                               | yes      | Mission               | [README](./plugins/punishment/README.md)   |
-| SlotBlocking | Slotblocking either based on units or a point based system.           | yes      | Mission, Creditsystem | [README](./plugins/slotblocking/README.md) |
-| Cloud        | Cloud-based statistics and global ban system.                         | yes      | Userstats             | [README](./plugins/cloud/README.md)        |
-| ServerStats  | Server statistics for your DCS servers.                               | yes      | Userstats             | [README](./plugins/serverstats/README.md)  |
-| GreenieBoard | Greenieboard and LSO quality mark analysis (SC and Moose.AIRBOSS)     | yes      | Missionstats          | [README](./plugins/greenieboard/README.md) |
-| MOTD         | Generates a message of the day.                                       | yes      | Mission, Missionstats | [README](./plugins/motd/README.md)         |
-| FunkMan      | Support for [FunkMan](https://github.com/funkyfranky/FunkMan)         | yes      |                       | [README](./plugins/funkman/README.md)      |
-| DBExporter   | Export the whole DCSServerBot database as json.                       | yes      |                       | [README](./plugins/dbexporter/README.md)   |
-| OvGME        | Install or update mods into your DCS server.                          | yes      |                       | [README](./plugins/ovgme/README.md)        |
-| Commands     | Map executables or shell commands to custom discord commands.         | yes      |                       | [README](./plugins/commands/README.md)     |
-| Music        | Upload and play music over SRS.                                       | yes      |                       | [README](./plugins/music/README.md)        |
-| Backup       | Backup your servers, database and bot configuration to a cloud drive. | yes      |                       | [README](./plugins/backup/README.md)       |
-
-*) These plugins are loaded by the bot by default, but they are not necessarily needed to operate the bot. If you
-want to remove them, overwrite PLUGINS in your dcsserverbot.ini.
-
-### How to install 3rd-Party Plugins
-Whenever someone else provides a plugin, they most likely do that as a zip file. You can just download any
-plugin zipfile into the plugins directory. They will get unpacked automatically on the next start of DCSServerBot. 
-
-### In case you want to write your own Plugin ...
-There is a sample in the plugins/samples subdirectory, that will guide you through the steps. 
-If you want your plugin to be added to the distribution, just contact me via the contact details below.
-
-## Extensions
-Many DCS admins use extensions or add-ons like DCS-SRS, Tacview, Lotatc, etc.</br>
-DCSServerBot supports some of them already and can add a bit of quality of life. 
-=======
 ## Architecture
 DCSServerBot has a modular architecture with services, plugins and extensions that provide specific functionalities 
 like monitoring the availability of your servers, a lot of Discord slash-commands and supports common add-ons like SRS, 
@@ -159,7 +106,6 @@
 | DCS Real Weather | Real weather for your missions.                                                                                   |
 
 
->>>>>>> 44a1ebf3
 Check out [Extensions](./extensions/README.md) for more info on how to use them.
 
 ---
@@ -221,142 +167,6 @@
 
 ---
 ## Configuration
-<<<<<<< HEAD
-The bot configuration is held in **config/dcsserverbot.ini**. See **dcsserverbot.ini.sample** for an example.<br/>
-If you run the ```install``` script for the first time, it will generate a basic file for you that you can amend to your 
-needs afterwards.<br/>
-For some configurations, default values may apply. They are kept in config/default.ini. **Don't change this file**, 
-just overwrite the settings, if you want to have them differently.
-
-The following parameters can be used to configure the bot:
-
-a) __BOT Section__
-
-| Parameter           | Description                                                                                                                                                                                                                                                                                                                                                                                                          |
-|---------------------|----------------------------------------------------------------------------------------------------------------------------------------------------------------------------------------------------------------------------------------------------------------------------------------------------------------------------------------------------------------------------------------------------------------------|
-| OWNER               | The Discord ID of the bots owner (that's you!). If you don't know your ID, go to your Discord profile, make sure "Developer Mode" is enabled under "Advanced", go to "My Account", press the "..." besides your profile picture and select "Copy ID"                                                                                                                                                                 |
-| TOKEN               | The token to be used to run the bot. Can be obtained at http://discord.com/developers.                                                                                                                                                                                                                                                                                                                               |
-| PUBLIC_IP           | (Optional) Your public IP, if you have a dedicated one, otherwise the bot will determine your current one.                                                                                                                                                                                                                                                                                                           |
-| DATABASE_URL        | URL to the PostgreSQL database used to store our data. **If login fails, check password for any special character!**                                                                                                                                                                                                                                                                                                 |
-| USE_DASHBOARD       | Whether to use the fancy cmd dashboard or not (for performance reasons over slow RDP connections). Default is true.                                                                                                                                                                                                                                                                                                  |
-| COMMAND_PREFIX      | The prefix to be used by Discord commands. Default is '.'                                                                                                                                                                                                                                                                                                                                                            |
-| CHAT_COMMAND_PREFIX | The prefix to be used by in-game-chat commands. Default is '-'                                                                                                                                                                                                                                                                                                                                                       |                                                                                                                                                                                                                                                                                                                                                        
-| HOST                | IP the bot listens on for messages from DCS. Default is 127.0.0.1, to only accept internal communication on that machine.                                                                                                                                                                                                                                                                                            |
-| PORT                | UDP port, the bot listens on for messages from DCS. Default is 10081. **__Don't expose this port to the outside world!__**                                                                                                                                                                                                                                                                                           |
-| MASTER              | If true, start the bot in master-mode (default for one-bot-installations). If only one bot is running, then there is only a master.\nIf you have to use more than one bot installation, for multiple DCS servers that are spanned over several locations, you have to install one agent (MASTER = false) at every other location. All DCS servers of that location will then automatically register with that agent. |
-| MASTER_ONLY         | True, if this is a master-only installation, set to false otherwise.                                                                                                                                                                                                                                                                                                                                                 |
-| SLOW_SYSTEM         | If true, some timeouts are increased to allow slower systems to catch up. Default is false.                                                                                                                                                                                                                                                                                                                          |
-| PLUGINS             | List of plugins to be loaded (**this overwrites the default, you usually don't want to touch it!**).                                                                                                                                                                                                                                                                                                                 |
-| OPT_PLUGINS         | List of optional plugins to be loaded. Here you can add your plugins that you want to use and that are not loaded by default.                                                                                                                                                                                                                                                                                        |
-| AUTOUPDATE          | If true, the bot auto-updates itself with the latest release on startup.                                                                                                                                                                                                                                                                                                                                             |
-| AUTOBAN             | If true, members leaving the discord will be automatically banned (default = false).                                                                                                                                                                                                                                                                                                                                 |
-| MESSAGE_BAN         | Ban-message to be displayed on DCS join, when people are auto-banned on DCS due to a Discord ban.                                                                                                                                                                                                                                                                                                                    |
-| WIPE_STATS_ON_LEAVE | If true, stats will be wiped whenever someone leaves your discord (default = true).                                                                                                                                                                                                                                                                                                                                  |
-| AUTOMATCH           | If false, users have to match themselves using the .linkme command (see [README](./plugins/userstats/README.md)). If true, the bot will do a best-guess-match.                                                                                                                                                                                                                                                       |
-| DISCORD_STATUS      | (Optional) status to be displayed below the bots avatar in Discord.                                                                                                                                                                                                                                                                                                                                                  |
-| GREETING_DM         | A greeting message, that people will receive as a DM in Discord, if they join your guild.                                                                                                                                                                                                                                                                                                                            |
-| MESSAGE_TIMEOUT     | General timeout for popup messages (default 10 seconds).                                                                                                                                                                                                                                                                                                                                                             | 
-| MESSAGE_AUTODELETE  | Delete messages after a specific amount of seconds. This is true for all statistics embeds, LSO analysis, greenieboard, but no usual user commands.                                                                                                                                                                                                                                                                  |
-| DESANITIZE          | Whether to desanitize MissionScriping.lua or not (default = yes).                                                                                                                                                                                                                                                                                                                                                    |
-| AUDIT_CHANNEL       | (Optional) The ID of an audit channel where audit events will be logged into. For security reasons, it is recommended that no users can delete messages in this channel.                                                                                                                                                                                                                                             |
-
-b) __LOGGING Section__
-
-| Parameter           | Description                                                                                     |
-|---------------------|-------------------------------------------------------------------------------------------------|
-| LOGLEVEL            | The level of logging that is written into the logfile (DEBUG, INFO, WARNING, ERROR, CRITICAL).  |
-| LOGROTATE_COUNT     | Number of logfiles to keep (default: 5).                                                        |
-| LOGROTATE_SIZE      | Number of bytes until which a logfile is rotated (default: 10 MB).                              |
-
-c) __DB Section__
-
-| Parameter           | Description                                                      |
-|---------------------|------------------------------------------------------------------|
-| MASTER_POOL_MIN     | Minimum number of database connections in the pool (on MASTER).  |
-| MASTER_POOL_MAX     | Maximum number of database connections in the pool (on MASTER).  |
-| AGENT_POOL_MIN      | Minimum number of database connections in the pool (on AGENT).   |
-| AGENT_POOL_MAX      | Maximum number of database connections in the pool (on AGENT).   |
-
-
-d) __ROLES Section__
-
-| Parameter      | Description                                                                                                                   |
-|----------------|-------------------------------------------------------------------------------------------------------------------------------|
-| Admin          | The name of the admin role in you Discord.                                                                                    |
-| DCS Admin      | The name of the role you'd like to give admin rights on your DCS servers (_Moderator_ for instance).                          |
-| DCS            | The role of users being able to see their statistics and mission information (usually the general user role in your Discord). |
-| GameMaster     | Members of this role can run commands that affect the mission behaviour or handle coalition specific details.                 |
-
-e) __FILTER Section__ (Optional)
-
-| Parameter      | Description                                                                                                                                                                                                                       |
-|----------------|-----------------------------------------------------------------------------------------------------------------------------------------------------------------------------------------------------------------------------------|
-| TAG_FILTER     | Many groups have their own tag, that might make it difficult for the bot to match usernames. The usual tags like [Tag], =Tag= or similar ones, are supported already. If you see matching issues, you might want to try this one. |
-| SERVER_FILTER  | Filter to shorten server names (if needed)                                                                                                                                                                                        |
-| MISSION_FILTER | Filter to shorten mission names (if needed)                                                                                                                                                                                       |
-| EVENT_FILTER   | Filter events from the missionstats plugin (optional). See [here](https://wiki.hoggitworld.com/view/DCS_singleton_world) for a complete list of events.                                                                           |
-
-f) __REPORTS__ Section (Optional)
-
-| Parameter   | Description                                                                                  |
-|-------------|----------------------------------------------------------------------------------------------|
-| NUM_WORKERS | Number of threads that render a graph.                                                       |
-| CKJ_FONT    | One of TC, JP or KR to support Traditional Chinese, Japanese or Korean characters in reports. |
-
-g) __DCS Section__
-
-| Parameter                       | Description                                                                                                                                   |
-|---------------------------------|-----------------------------------------------------------------------------------------------------------------------------------------------|
-| DCS_INSTALLATION                | The installation directory of DCS World.                                                                                                      |
-| AUTOUPDATE                      | If true, your DCS server will be kept up-to-date automatically by the bot (default=false).                                                    |
-| GREETING_MESSAGE_MEMBERS        | A greeting message, that people will receive in DCS chat, if they get recognized by the bot as a member of your discord.                      |
-| GREETING_MESSAGE_UNMATCHED      | A greeting message, that people will receive in DCS chat, if they are unmatched.                                                              |
-| SERVER_USER                     | The username to display as user no. 1 in the server (aka "Observer")                                                                          |
-| MAX_HUNG_MINUTES                | The maximum amount in minutes the server is allowed to not respond to the bot until considered dead (default = 3). Set it to 0 to disable it. |
-| MESSAGE_PLAYER_USERNAME         | Message that a user gets when using line-feeds or carriage-returns in their names.                                                            |
-| MESSAGE_PLAYER_DEFAULT_USERNAME | Message that a user gets when being rejected because of a default player name (Player, Spieler, etc.).                                        |                                                                                                                                               |
-| MESSAGE_BAN                     | Message a banned user gets when being rejected.                                                                                               |
-| MESSAGE_AFK                     | Message for players that are kicked because of being AFK.                                                                                     |
-| MESSAGE_SLOT_SPAMMING           | Message for players that got kicked because of slot spamming.                                                                                 |
-| MESSAGE_SERVER_FULL             | Message for players that can't join because the server is full and available slots are reserverd for VIPs.                                    |
-
-h) __Server Specific Sections__
-
-This section has to be named **exactly** like your Saved Games\<instance> directory. Usual names are DCS.OpenBeta or DCS.openbeta_server.
-If your directory is named DCS instead (stable version), just add these fields to the DCS category above.
-
-| Parameter                  | Description                                                                                                                                                                                |
-|----------------------------|--------------------------------------------------------------------------------------------------------------------------------------------------------------------------------------------|
-| DCS_HOST                   | The internal (!) IP of the machine, DCS is running onto. If the DCS server is running on the same machine as the bot (default), this should be 127.0.0.1.                                  |
-| DCS_PORT                   | Must be a unique value > 1024 of an unused port in your system. This is **NOT** the DCS tcp/udp port (10308), that is used by DCS but a unique different one. Keep the default, if unsure. |
-| DCS_HOME                   | The main configuration directory of your DCS server installation (for Hook installation). Keep it empty, if you like to place the Hook by yourself.                                        |
-| EVENTS_CHANNEL             | The ID of the channel where in-game events should be shown. If not specified, the CHAT_CHANNEL will be used instead. If set to -1, events will be disabled.                                |
-| CHAT_CHANNEL               | The ID of the in-game chat channel to be used for the specific DCS server. Must be unique for every DCS server instance configured. If "-1", no chat messages will be generated.           |
-| STATUS_CHANNEL             | The ID of the status-display channel to be used for the specific DCS server. Must be unique for every DCS server instance configured.                                                      |
-| ADMIN_CHANNEL              | The ID of the admin-commands channel to be used for the specific DCS server. Must be unique for every DCS server instance configured.                                                      |
-| AUTOSCAN                   | Scan for missions in Saved Games\..\Missions and auto-add them to the mission list (default = false).                                                                                      |
-| AFK_TIME                   | Number of seconds a player is considered AFK when being on spectators for longer than AFK_TIME seconds. Default is -1 (disabled).                                                          |
-| CHAT_LOG                   | true (default), log all chat messages from players in Saved Games\<installation>\Logs\chat.log                                                                                             |
-| CHAT_LOGROTATE_COUNT       | Number of chat-logs to keep (default = 10).                                                                                                                                                |
-| CHAT_LOGROTATE_SIZE        | Max size of a chat.log until it gets rotated (default 1 MB).                                                                                                                               |
-| MISSIONS_DIR               | (Optional) If you want to use a central missions directory for multiple servers, you can set it in here.                                                                                   |
-| PING_ADMIN_ON_CRASH        | Define if the role DCS Admin should be pinged when a server crash is being detected (default = true).                                                                                      |
-| START_MINIMIZED            | DCS will start minimized as default. You can disabled that by setting this value to false.                                                                                                 |
-| STATISTICS                 | If false, no statistics will be generated for this server. Default is true (see [Userstats](./plugins/userstats/README.md)).                                                               |
-| MISSION_STATISTICS         | If true, mission statistics will be generated for all missions loaded in this server (see [Missionstats](./plugins/missionstats/README.md)).                                               | 
-| DISPLAY_MISSION_STATISTICS | If true, the persistent mission stats embed is displayed in the servers stats channel (default = true).                                                                                    |
-| PERSIST_MISSION_STATISTICS | If true, player data is exported in the missionstats table (default = true).                                                                                                               |
-| PERSIST_AI_STATISTICS      | If true, AI data is exported, too (only player data otherwise), default = false.                                                                                                           |
-| COALITIONS                 | Enable coalition handling (see [Coalitions](./COALITIONS.md)), default = false.                                                                                                            |                                                                                                                                                                                                                                                                                                                                                 
-| ALLOW_PLAYERS_POOL         | Only for [Coalitions](./COALITIONS.md)                                                                                                                                                     |
-| COALITION_LOCK_TIME        | The time you are not allowed to change [coalitions](./COALITIONS.md) in the format "nn days" or "nn hours". Default is 1 day.                                                              |
-| Coalition Red              | Members of this role are part of the red coalition (see [Coalitions](./COALITIONS.md)).                                                                                                    |
-| Coalition Blue             | Members of this role are part of the blue coalition (see [Coalitions](./COALITIONS.md)).                                                                                                   |
-| COALITION_BLUE_EVENTS      | Coalition events channel for blue coalition (optional, see [Coalitions](./COALITIONS.md)).                                                                                                 |
-| COALITION_BLUE_CHANNEL     | Coalition chat channel for blue coalition (optional, see [Coalitions](./COALITIONS.md)).                                                                                                   |
-| COALITION_RED_EVENTS       | Coalition events channel for red coalition (optional, see [Coalitions](./COALITIONS.md)).                                                                                                  |
-| COALITION_RED_CHANNEL      | Coalition chat channel for red coalition (optional, see [Coalitions](./COALITIONS.md)).                                                                                                    |
-=======
 The bot configuration is held in several files in the **config** subdirectory.
 If you run the `install.cmd` script for the first time, it will generate basic files for you that you can amend to your 
 needs afterwards. Your bot should be ready to run already and you can skip this section for now, if you don't want to
@@ -534,7 +344,6 @@
 | GameMaster     | People with this role can see both [Coalitions](./COALITIONS.md) and run specific commands that are helpful in missions.                            |
 
 See [Coalitions](./COALITIONS.md) for coalition roles.
->>>>>>> 44a1ebf3
 
 ### DCS/Hook Configuration
 The DCS World integration is done via Hooks. They are being installed automatically into your configured DCS servers by the bot.
