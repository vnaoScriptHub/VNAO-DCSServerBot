# Extensions
Extensions are external programs or mods that you have added to your DCS installation like SRS, Tacview, etc. 
(supported ones, see below). DCSServerBot adds some support for them, reaching from simply displaying details about
them in your server embed (LotAtc) to completely starting and stopping external programs (SRS).

## Supported Extensions
If you have looked around a bit, you might have seen already that I try to create APIs that you guys can use to extend
what is there. That said - there is a list of Extensions that I added already, but you can write our own. I'll give an
example later.

### MizEdit
This is not really an external solution supported by DCSServerBot, but my own one, which allows you to change your 
missions prior to the server startup.<br>
You can change more or less anything in the mission itself, like weather, mission parameters and even amend units, if
you like. The common usecase for people is to use it to change the weather on a timed or random basis.

As MizEdit is a very powerful solution, I decided to donate it a separate doc page, which you can reach [here](./MizEdit.md).

### SRS
[SimpleRadioStandalone](http://dcssimpleradio.com/) (DCS-SRS) is an awesome tool built by CiriBob, who dedicates a lot of work and this 
simulated real life radio experience to DCS. Many if not every server runs an SRS server too, to let their players have 
a proper radio experience.<br/>
DCSServerBot integrates nicely with SRS. If you place your server.cfg in your Saved Games\DCS(..)\Config folder (and I
usually rename it to SRS.cfg, just to avoid confusions in there), the bot can auto-start and -stop your SRS server 
alongside with your DCS server. It even monitors if SRS has crashed (that's a waste of code... I literally never saw
that crash) and start it again in such a case.<br/>
To enable SRS, support, you need to add the following parts to your nodes.yaml:
```yaml
MyNode:
  # [...]
  extensions:
    SRS:
      installation: '%ProgramFiles%\DCS-SimpleRadio-Standalone'
      autoupdate: true
  # [...]
  instances:
    DCS.openbeta_server:
      # [...]
      extensions:
        SRS:
          config: '%USERPROFILE%\Saved Games\DCS.openbeta_server\Config\SRS.cfg'
          host: 127.0.0.1
          port: 5002
          awacs: true
          blue_password: blue
          red_password: red
          autostart: true
```
You need one entry in the node section, pointing to your DCS-SRS installation and one in every instance section, 
where you want to use SRS with. The next time the bot starts your server, it will auto-launch SRS and take care of it.

__Optional__ parameters (will change server.cfg if necessary):</br>
* **autoupdate** If true, SRS will check for updates and update itself. You need to run the bot as Admin to do so.
* **host** The hostname or IP to be used in your DCS-SRS-AutoConnectGameGUI.lua. The bot will replace it in there.
* **port** SRS port (default: 5002)
* **awacs** AWACS mode
* **blue_password** AWACS mode, password blue.
* **red_password** AWACS mode, password red.
* **autostart** If true, the SRS server will be auto-started (default).


### Tacview
Many servers run [Tacview](https://www.tacview.net/) to help people analyse their flight path, weapons employment and 
whatnot. It is an awesome tool for teaching and after action reports as well.<br/>
One of the downsides (besides a performance hit on servers) is, that you gather a lot of data and fill up your disk.
DCSServerBot takes care of both, it will a) warn you, if you configured Tacview in a way that is bad for your overall
server performance, and b) it can delete old Tacview files after a specific time.<br/>
To enable Tacview support, again, a change in nodes.yaml is needed:
```yaml
MyNode:
  # [...]
  extensions:
    Tacview:
      tacviewExportPath: '%USERPROFILE%\Documents\Tacview'
      delete_after: 30  # delete old Tacview files after 30 days
  # [...]
  instances:
    DCS.openbeta_server:
      # [...]
      extensions:
        Tacview:
          show_passwords: false  # hide passwords in your server status embed (default: true)
          host: 127.0.0.1        # Tacview host (default)
          log: "%USERPROFILE%\\Saved Games\\DCS.openbeta_server\\Logs\tacview.log"
          tacviewRealTimeTelemetryPort: 42674  # default
          tacviewRealTimeTelemetryPassword: '' # default
          tacviewRemoteControlPort: 42675      # default
          tacviewRemoteControlPassword: ''     # default
          tacviewPlaybackDelay: 600            # default 0, should be 600 for performance reasons
          target: '<id:112233445566778899>'    # optional: channel id or directory
```
__Optional__ parameters (will change options.lua if necessary):</br>
* **tacviewExportPath** Sets this as the Tacview export path.
* **tacviewRealTimeTelemetryPort** Sets this as the Tacview realtime port.
* **tacviewRealTimeTelemetryPassword** Sets this as the Tacview realtime password.
* **tacviewRemoteControlPort** Sets this as the Tacview remote control port.
* **tacviewRemoteControlPassword** Sets this as the Tacview remote control password.
* **tacviewPlaybackDelay** Sets this as the Tacview playback delay.
* **delete_after** specifies the number of days after which old Tacview files will get deleted by the bot.
* **show_passwords** specifies whether to show the Tacview passwords in the server embed in your status channel or not.
* **target** a channel or directory where your tacview files should be uploaded to on mission end.

### LotAtc
Another famous extension for DCS is [LotAtc](https://www.lotatc.com/) by D'Art. If you think about any kind of proper
GCI or ATC work, there is no way around it. It perfectly integrates with DCS and DCS-SRS.<br/>
DCSServerBot can detect if it is there and enabled, but that's about it. You'll get a notification in your servers
status embed about ports and - if you like - passwords and the version of LotAtc printed in the footer.
```yaml
MyNode:
  # [...]
  instances:
    DCS.openbeta_server:
      # [...]
      extensions:
        LotAtc:
          show_passwords: false     # show passwords in the server status embed (default = true)
          host: "myfancyhost.com"   # Show a different hostname instead of your servers external IP
        }
      }
    }
  ]
}
```
There is no default section for LotAtc, so if added to an instance like described above, it is enabled, if not, then not.

### DSMC
If you want to enable persistence for your missions, [DSMC](https://dsmcfordcs.wordpress.com/) is one way to go.
DSMC does not need any change in your missions (but you can, see their documentation!). It will write out a new
miz-file with the state of the mission at the time of saving. This is perfect for instance for campaigns, where you
want to follow up on the next campaign day with the exact state of the mission it had at the end of the current day.</br>
To use DSMC, you need to install it, according to the documentation linked above. In DCSServerBot, you activate the 
extension like with all others:
```yaml
MyNode:
  # [...]
  instances:
    DCS.openbeta_server:
      # [...]
      extensions:
        DSMC:
          enabled: true
        }
      }
    }
  ]
}
```
DCSServerBot will detect if DSMC is enabled and - if yes - change the settings in your DSMC_Dedicated_Server_options.lua
to fit to its needs. DSMC will write out a new miz-file with a new extension (001, 002, ...) after each run. The bot
will take care, that this generated mission will be the next to launch. Other extensions like RealWeather work together
with these generated missions, so you can use a DSMC generated mission but apply a preset or any real time weather to
it.

### Sneaker
Well, this "sneaked" in here somehow. Many people were asking for a moving map, and we looked at several solutions. 
Nearly all took a lot of effort to get them running, if ever. Then we stumbled across 
[Sneaker](https://github.com/b1naryth1ef/sneaker) and in all fairness - that was more or less all that we needed. It 
looks good, it is easy to set up. We tried to contact the developer, but unfortunately they are quite unresponsive. So
we created a [fork](https://github.com/Special-K-s-Flightsim-Bots/sneaker), added all the maps and maybe will remove
the major bugs in the upcoming future.<br/>
Sneaker itself provides a webserver that then connect via the Tacview Realtime protocol to your server. You need to 
have Tacview running on your server though, to use sneaker. As there are still some issues, please don't configure a
realtime password for now.<br/>
Adding sneaker is quite straightforward, if you looked at the above examples already:
```yaml
MyNode:
  # [...]
  extensions:
    Sneaker:
      cmd: '%USERPROFILE%\Documents\GitHub\sneaker\sneaker.exe'
      bind: 0.0.0.0:8080            # local listen configuration for sneaker
      url: https://myfancyhost.com  # optional: show a different host instead of the servers external IP
  # [...]
  instances:
    DCS.openbeta_server:
      # [...]
      extensions:
        Sneaker:
          enabled: true
```
You need to let the sneaker cmd point to wherever you've installed the sneaker.exe binary (name might vary, usually 
there is a version number attached to it). DCSServerBot will auto-create the config.json for sneaker 
(config/sneaker.json) and start / stop / monitor the sneaker process.

### DCS Real Weather Updater
If you want to use real-time weather in your missions, you can do that by using [DCS-real-weather](https://github.com/evogelsa/DCS-real-weather).
Download the release zip and unzip it to a directory of your choice on your system running your DCS servers and the 
<<<<<<< HEAD
DCSServerBot. You can then add another extension into your scheduler.json:
```json
{
  "configs": [
    {
      [...]
      "extensions": {
        "RealWeather": {
          "installation": "%USERPROFILE%\\Documents\\realweather_v1.5.0"
        }
      }
      [...]
    },
    {
      "installation": "DCS.openbeta_server",
      [...]
      "extensions": {
        "RealWeather": {
          "enabled": true,
          "metar": {
            "icao": "KLSV",
            "remarks": "Test 1.9.0"
            },
          "options": {
            "update-time": false,
            "update-weather": true,
            "time-offset": "0",
            "wind": {
                "minimum": 2,
                "maximum": 16,
                "stability": 0.143
            },
            "clouds": {
                "disallowed-presets": []
            },
            "fog-allowed": true,
            "dust-allowed": true,
            "logfile": "rwlogfile.log"
          }
        }
      }
    }
  ]
}
=======
DCSServerBot. You can then add another extension into your nodes.yaml:
```yaml
MyNode:
  # [...]
  extensions:
    RealWeather:
      installation: '%USERPROFILE%\Documents\realweather_v1.9.0-rc2'
  # [...]
  instances:
    DCS.openbeta_server:
      # [...]
      extensions:
        RealWeather:
          enabled: true
          metar:
            icao: URMM
          options:
            update-time: true
            update-weather: true
            time-offset: 0
            wind:
              minimum: -1
              maximum: -1
              stability: 0.143
            clouds:
              disallowed-presets:
                - Preset10
                - RainyPreset1
                - RainyPreset2
                - RainyPreset3
            fog-allowed: true
            dust-allowed: true
>>>>>>> 44a1ebf3
```
You can find a list of supported parameters in the config.json provided by DCS-real-weather.<br>
**DCSServerBot only supports DCS Real Weather Updater versions from 1.9.0 upwards.**

### Lardoon
[Lardoon](https://github.com/b1naryth1ef/lardoon) is another web-server-based application that provides a nice search 
interface for Tacview files. It is based on [Jambon](https://github.com/b1naryth1ef/jambon) an ACMI parser.</br>
You can use it more or less like Sneaker. It contains of a single server instance, that runs on a specific port, and
it'll import all Tacview files from all your servers. You can access the gui with your browser.

```yaml
MyNode:
  # [...]
  extensions:
    Lardoon:
      cmd: '%USERPROFILE%\Documents\GitHub\lardoon\lardoon.exe'
      minutes: 5                    # Number of minutes the Lardoon database is updated
      bind: 0.0.0.0:3113            # IP and port the Lardoon server is listening to
      url: https://myfancyhost.com  # Alternate hostname to be displayed in your status embed 
  # [...]
  instances:
    DCS.openbeta_server:
      # [...]
      extensions:
        Lardoon:
          enabled: true
```
Don't forget to add some kind of security before exposing services like that to the outside world, with for instance
a nginx reverse proxy.</br>
If you plan to build Lardoon on your own, I'd recommend the fork of [Team LimaKilo](https://github.com/team-limakilo/lardoon).

### Write your own Extension!
Do you use something alongside with DCS that isn't supported yet? Are you someone that does not fear some lines of
Python code? Well then - write your own extension!</br>
<p>
Just implement a python class, extend core.Extension and configure it in your nodes.yaml:

```python
from core import Extension, report
from discord.ext import tasks
from typing import Optional


class MyExtension(Extension):

    async def prepare(self) -> bool:
        await super().prepare()
        # do something that has to happen, before the DCS server starts up
        return True

    async def startup(self) -> bool:
        await super().startup()
        self.log.debug("Hello World!")
        return True

    async def shutdown(self) -> bool:
        self.log.debug("Cya World!")
        return await super().shutdown()

    def is_running(self) -> bool:
        return True

    @property
    def version(self) -> str:
        return "1.0.0"

    def render(self, embed: report.EmbedElement, param: Optional[dict] = None):
        embed.add_field(name='MyExtension', value='enabled' if self.is_running() else 'disabled')

    @tasks.loop(hours=24.0)
    async def schedule(self):
        # if you need to run something on a scheduled basis, you can do that in here (optional)
        pass
```

You can then use this extension in your nodes.yaml like so:
```yaml
MyNode:
  # [...]
  extensions:
    mymodule.MyExtension:
      param1: aa
      param2: bb
  # [...]
  instances:
    DCS.openbeta_server:
      # [...]
      extensions:
        mymodule.MyExtension:
          enabled: true
          param3: cc
          param4: dd
```<|MERGE_RESOLUTION|>--- conflicted
+++ resolved
@@ -185,52 +185,6 @@
 ### DCS Real Weather Updater
 If you want to use real-time weather in your missions, you can do that by using [DCS-real-weather](https://github.com/evogelsa/DCS-real-weather).
 Download the release zip and unzip it to a directory of your choice on your system running your DCS servers and the 
-<<<<<<< HEAD
-DCSServerBot. You can then add another extension into your scheduler.json:
-```json
-{
-  "configs": [
-    {
-      [...]
-      "extensions": {
-        "RealWeather": {
-          "installation": "%USERPROFILE%\\Documents\\realweather_v1.5.0"
-        }
-      }
-      [...]
-    },
-    {
-      "installation": "DCS.openbeta_server",
-      [...]
-      "extensions": {
-        "RealWeather": {
-          "enabled": true,
-          "metar": {
-            "icao": "KLSV",
-            "remarks": "Test 1.9.0"
-            },
-          "options": {
-            "update-time": false,
-            "update-weather": true,
-            "time-offset": "0",
-            "wind": {
-                "minimum": 2,
-                "maximum": 16,
-                "stability": 0.143
-            },
-            "clouds": {
-                "disallowed-presets": []
-            },
-            "fog-allowed": true,
-            "dust-allowed": true,
-            "logfile": "rwlogfile.log"
-          }
-        }
-      }
-    }
-  ]
-}
-=======
 DCSServerBot. You can then add another extension into your nodes.yaml:
 ```yaml
 MyNode:
@@ -263,7 +217,6 @@
                 - RainyPreset3
             fog-allowed: true
             dust-allowed: true
->>>>>>> 44a1ebf3
 ```
 You can find a list of supported parameters in the config.json provided by DCS-real-weather.<br>
 **DCSServerBot only supports DCS Real Weather Updater versions from 1.9.0 upwards.**
