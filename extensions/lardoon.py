--- conflicted
+++ resolved
@@ -45,11 +45,7 @@
         global process, servers
 
         servers.remove(self.server.name)
-<<<<<<< HEAD
-        if process is not None and not servers:
-=======
         if process is not None and process.returncode is None and not servers:
->>>>>>> 44a1ebf3
             process.kill()
             process = None
             return await super().shutdown()
@@ -96,42 +92,6 @@
 
     @tasks.loop(minutes=1.0)
     async def schedule(self):
-<<<<<<< HEAD
-        global imports, prune
-
-        # check if prune is running
-        if prune:
-            if prune.poll() is not None:
-                prune = None
-
-        # check if an active import job is running
-        elif self._import:
-            if self._import.poll() is not None:
-                self._import = None
-                imports.remove(self.server.name)
-                if not imports:
-                    # run prune
-                    cmd = os.path.basename(self.config['cmd'])
-                    prune = subprocess.Popen([cmd, "prune", "--no-dry-run"],
-                                             executable=os.path.expandvars(self.config['cmd']),
-                                             stdout=subprocess.DEVNULL,
-                                             stderr=subprocess.DEVNULL)
-        # run imports every 5 minutes
-        elif self.lastrun < (datetime.now() - timedelta(minutes=self.config.get('minutes', 5))):
-            try:
-                path = self.server.options['plugins']['Tacview'].get('tacviewExportPath', TACVIEW_DEFAULT_DIR)
-                if not path:
-                    path = TACVIEW_DEFAULT_DIR
-                cmd = os.path.basename(self.config['cmd'])
-                self._import = subprocess.Popen([cmd, "import", "-p", path],
-                                                executable=os.path.expandvars(self.config['cmd']),
-                                                stdout=subprocess.DEVNULL,
-                                                stderr=subprocess.DEVNULL)
-                imports.add(self.server.name)
-            except KeyError:
-                pass
-            self.lastrun = datetime.now()
-=======
         minutes = self.config.get('minutes', 5)
         if self.schedule.minutes != minutes:
             self.schedule.change_interval(minutes=minutes)
@@ -147,5 +107,4 @@
                 cmd, "prune",  "--no-dry-run", stdout=asyncio.subprocess.DEVNULL, stderr=asyncio.subprocess.DEVNULL)
             await proc.communicate()
         except Exception as ex:
-            self.log.exception(ex)
->>>>>>> 44a1ebf3
+            self.log.exception(ex)