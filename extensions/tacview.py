--- conflicted
+++ resolved
@@ -198,8 +198,6 @@
             self.log.info("Can't find TACVIEW file to be sent. Was the server even running?")
             self.log.debug('First line to check: ' + lines[0])
             self.log.debug('Last line to check: ' + lines[-1])
-<<<<<<< HEAD
-=======
 
     async def shutdown(self, data: dict) -> bool:
         if self.config.get('channel') and self.locals.get('tacviewMultiplayerFlightsAsHost', 2) == 2:
@@ -209,5 +207,4 @@
     async def onPlayerDisconnect(self, data: dict) -> bool:
         if self.config.get('channel') and self.locals.get('tacviewMultiplayerFlightsAsHost', 2) == 3:
             await self.send_tacview_file(data)
->>>>>>> e39732c2
         return True