--- conflicted
+++ resolved
@@ -160,12 +160,8 @@
         log = os.path.expandvars(self.bot.config[server.installation]['DCS_HOME']) + '/Logs/dcs.log'
         exp = re.compile(r'TACVIEW.DLL (.*): Successfully saved \[(?P<filename>.*)\]')
         filename = None
-<<<<<<< HEAD
-        for line in deque(open(log, encoding='utf-8'), 50):
-=======
         lines = deque(open(log, encoding='utf-8'), 50)
         for line in lines:
->>>>>>> fb2780ed
             match = exp.search(line)
             if match:
                 filename = match.group('filename')
