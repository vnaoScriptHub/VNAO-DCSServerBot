import asyncio
<<<<<<< HEAD
import psycopg2

from datetime import timezone
=======
>>>>>>> 44a1ebf3
from contextlib import closing
from core import EventListener, Plugin, Server, Player, Status, event, chat_command, Channel


class PunishmentEventListener(EventListener):

    def __init__(self, plugin: Plugin):
        super().__init__(plugin)
        self.lock = asyncio.Lock()

    @event(name="onMissionLoadEnd")
    async def onMissionLoadEnd(self, server: Server, data: dict) -> None:
        # make sure the config cache is re-read on mission changes
        self.plugin.get_config(server, use_cache=False)

    def _get_flight_hours(self, player: Player) -> int:
        with self.pool.connection() as conn:
            with closing(conn.cursor()) as cursor:
                cursor.execute("""
                    SELECT COALESCE(ROUND(SUM(EXTRACT(EPOCH FROM (COALESCE(hop_off, NOW()) - hop_on)))) / 3600, 0) 
                           AS playtime 
                    FROM statistics WHERE player_ucid = %s
                """, (player.ucid, ))
                return cursor.fetchone()[0] if cursor.rowcount > 0 else 0

    def _get_punishment_points(self, player: Player) -> int:
        with self.pool.connection() as conn:
            return conn.execute("SELECT COALESCE(SUM(points), 0) FROM pu_events WHERE init_id = %s",
                                (player.ucid, )).fetchone()[0]

    async def _punish(self, data: dict):
        server: Server = self.bot.servers[data['server_name']]
        config = self.plugin.get_config(server)
        if 'penalties' in config:
            penalty = next((item for item in config['penalties'] if item['event'] == data['eventName']), None)
            if penalty:
                initiator = server.get_player(name=data['initiator'])
                # check if there is an exemption for this user
                if 'exemptions' in config:
                    user = self.bot.get_member_by_ucid(initiator.ucid)
                    roles = [x.name for x in user.roles] if user else []
                    for e in config['exemptions']:
                        if ('ucid' in e and e['ucid'] == initiator.ucid) or ('discord' in e and e['discord'] in roles):
                            self.log.debug(f"User {initiator.name} not penalized due to exemption.")
                            return
                if 'default' in penalty:
                    points = penalty['default']
                else:
                    points = penalty['human'] if 'target' in data else penalty['AI']
                # apply flight hours to points
                hours = self._get_flight_hours(initiator)
                if 'flightHoursWeight' in config:
                    weight = 1
                    for fhw in config['flightHoursWeight']:
                        if fhw['time'] <= hours:
                            weight = fhw['weight']
                    points = points * weight
                # check if an action should be run immediately
                if 'action' in penalty:
                    await self.plugin.punish(server, initiator.ucid, penalty,
                                             penalty['reason'] if 'reason' in penalty else penalty['event'])
                # ignore events where no punishment points were given
                if points == 0:
                    return
                if 'target' in data and data['target'] != -1:
                    target = server.get_player(name=data['target'])
                    if 'forgive' in config:
<<<<<<< HEAD
                        target.sendChatMessage(
                            f"{target.name}, you are a victim of a {data['eventName']} event by player "
                            f"{data['initiator']}.\nIf you send {self.bot.config['BOT']['CHAT_COMMAND_PREFIX']}forgive "
                            f"in this chat within the next {config['forgive']} seconds, you can pardon the other "
                            f"player.")
=======
                        target.sendChatMessage(f"{target.name}, you are a victim of a {data['eventName']} event by "
                                               f"player {data['initiator']}.\nIf you send -forgive in this chat within "
                                               f"the next {config['forgive']} seconds, you can pardon the other player.")
>>>>>>> 44a1ebf3
                else:
                    target = None
                # add the event to the database
                async with self.lock:
                    with self.pool.connection() as conn:
                        with conn.transaction():
                            conn.execute("""
                                INSERT INTO pu_events (init_id, target_id, server_name, event, points) 
                                VALUES (%s, %s, %s, %s, %s) ON CONFLICT DO NOTHING
                            """, (initiator.ucid, target.ucid if target else None, data['server_name'],
                                  data['eventName'], points))

    @event(name="onGameEvent")
    async def onGameEvent(self, server: Server, data: dict):
        if self.plugin.get_config(server) and server.status == Status.RUNNING:
            if data['eventName'] == 'friendly_fire':
                if data['arg1'] != -1 and data['arg1'] != data['arg3']:
                    initiator = server.get_player(id=data['arg1'])
                    target = server.get_player(id=data['arg3']) if data['arg3'] != -1 else None
                    data['initiator'] = initiator.name
                    if target:
                        data['target'] = target.name
                    # check collision
                    if data['arg2'] == initiator.unit_display_name:
                        data['eventName'] = 'collision_hit'
                        # TODO: remove when Forrestal is fixed
                        if target is None:
                            return
                    await self._punish(data)
            elif data['eventName'] == 'kill':
                if data['arg1'] != -1 and data['arg1'] != data['arg4'] and data['arg3'] == data['arg6']:
                    initiator = server.get_player(id=data['arg1'])
                    target = server.get_player(id=data['arg4']) if data['arg4'] != -1 else None
                    data['initiator'] = initiator.name
                    if target:
                        data['target'] = target.name
                    # check collision
                    if data['arg7'] == initiator.unit_display_name:
                        data['eventName'] = 'collision_kill'
                    await self._punish(data)

    @event(name="onPlayerConnect")
    async def onPlayerConnect(self, server: Server, data: dict) -> None:
        if data['id'] == 1:
            return
        # check if someone was banned on server A and tries to sneak into server B on another node
        with self.pool.connection() as conn:
            with closing(conn.cursor()) as cursor:
                cursor.execute('SELECT reason, banned_until FROM bans WHERE ucid = %s AND banned_until >= NOW()',
                               (data['ucid'], ))
                if cursor.rowcount > 0:
                    row = cursor.fetchone()
                    if row[1].year == 9999:
                        until = 'never'
                    else:
                        until = row[1].astimezone(timezone.utc).strftime('%Y-%m-%d %H:%M') + ' (UTC)'
                    # ban them on all servers on this node as it wasn't populated yet
                    for s in self.bot.servers.values():
                        s.send_to_dcs({
                            "command": "ban",
                            "ucid": data['ucid'],
                            "reason": row[0],
                            "banned_until": until
                        })

    @event(name="onPlayerStart")
    async def onPlayerStart(self, server: Server, data: dict) -> None:
        if data['id'] == 1:
            return
        player: Player = server.get_player(id=data['id'])
        points = self._get_punishment_points(player)
        if points > 0:
            player.sendChatMessage(f"{player.name}, you currently have {points} penalty points.")

    @chat_command(name="forgive", help="forgive another user for teamhits/-kills")
    async def forgive(self, server: Server, target: Player, params: list[str]):
        config = self.plugin.get_config(server)
        if 'forgive' not in config:
            target.sendChatMessage(
                f"{self.bot.config['BOT']['CHAT_COMMAND_PREFIX']}forgive is not enabled on this server.")
            return

        async with self.lock:
<<<<<<< HEAD
            conn = self.pool.getconn()
            try:
                with closing(conn.cursor()) as cursor:
                    # get the punishments
                    cursor.execute("""
                        SELECT DISTINCT init_id 
                        FROM pu_events 
                        WHERE target_id = %s AND time >= (timezone('utc', now()) - interval '%s seconds')
                    """, (target.ucid, config['forgive']))
                    initiators = [x[0] for x in cursor.fetchall()]
                    # there were no events, so forgive would not do anything
                    if not initiators:
                        target.sendChatMessage('There is nothing to forgive (anymore).')
                        return
                    # clean the punishment table from these events
                    cursor.execute("""
                        DELETE FROM pu_events 
                        WHERE target_id = %s AND time >= (timezone('utc', now()) - interval '%s seconds')
                    """, (target.ucid, config['forgive']))
                    # cancel pending punishment tasks
                    cursor.execute("""
                        DELETE FROM pu_events_sdw 
                        WHERE target_id = %s AND time >= (timezone('utc', now()) - interval '%s seconds')
                    """, (target.ucid, config['forgive']))
                    conn.commit()
                    names = []
                    for initiator in initiators:
                        player = self.bot.get_player_by_ucid(initiator)
                        if player:
                            names.append(player.name)
                            player.sendChatMessage(
                                f'You have been forgiven by {target.name} and will not be punished '
                                f'for your recent actions.')
                            await server.get_channel(Channel.ADMIN).send(
                                f"Player {target.name} forgave player {player.name} (ucid={player.ucid}) for his "
                                f"recent actions. Punishment points cleared.")
                    if not names:
                        names = ['another player']
                    target.sendChatMessage(
                        'You have chosen to forgive {} for their actions.'.format(', '.join(names)))
            except (Exception, psycopg2.DatabaseError) as error:
                conn.rollback()
                self.log.exception(error)
            finally:
                self.pool.putconn(conn)
=======
            with self.pool.connection() as conn:
                with conn.transaction():
                    with closing(conn.cursor()) as cursor:
                        # get the punishments
                        initiators = [
                            x[0] for x in cursor.execute("""
                                SELECT DISTINCT init_id 
                                FROM pu_events 
                                WHERE target_id = %s AND time >= (timezone('utc', now())  - interval '%s seconds')
                            """, (target.ucid, config['forgive'])).fetchall()
                        ]
                        # there were no events, so forgive would not do anything
                        if not initiators:
                            target.sendChatMessage('There is nothing to forgive (anymore).')
                            return
                        # clean the punishment table from these events
                        cursor.execute("""
                            DELETE FROM pu_events 
                            WHERE target_id = %s AND time >= (timezone('utc', now()) - interval '%s seconds')
                        """, (target.ucid, config['forgive']))
                        # cancel pending punishment tasks
                        cursor.execute("""
                            DELETE FROM pu_events_sdw 
                            WHERE target_id = %s AND time >= (timezone('utc', now()) - interval '%s seconds')
                        """, (target.ucid, config['forgive']))
                        names = []
                        for initiator in initiators:
                            player = self.bot.get_player_by_ucid(initiator)
                            if player:
                                names.append(player.name)
                                player.sendChatMessage(
                                    f'You have been forgiven by {target.name} and will not be punished '
                                    f'for your recent actions.')
                        if not names:
                            names = ['another player']
                        target.sendChatMessage(
                            'You have chosen to forgive {} for their actions.'.format(', '.join(names)))
>>>>>>> 44a1ebf3

    @chat_command(name="penalty", help="displays your penalty points")
    async def penalty(self, server: Server, player: Player, params: list[str]):
        points = self._get_punishment_points(player)
        player.sendChatMessage(f"{player.name}, you currently have {points} penalty points.")<|MERGE_RESOLUTION|>--- conflicted
+++ resolved
@@ -1,10 +1,4 @@
 import asyncio
-<<<<<<< HEAD
-import psycopg2
-
-from datetime import timezone
-=======
->>>>>>> 44a1ebf3
 from contextlib import closing
 from core import EventListener, Plugin, Server, Player, Status, event, chat_command, Channel
 
@@ -72,17 +66,9 @@
                 if 'target' in data and data['target'] != -1:
                     target = server.get_player(name=data['target'])
                     if 'forgive' in config:
-<<<<<<< HEAD
-                        target.sendChatMessage(
-                            f"{target.name}, you are a victim of a {data['eventName']} event by player "
-                            f"{data['initiator']}.\nIf you send {self.bot.config['BOT']['CHAT_COMMAND_PREFIX']}forgive "
-                            f"in this chat within the next {config['forgive']} seconds, you can pardon the other "
-                            f"player.")
-=======
                         target.sendChatMessage(f"{target.name}, you are a victim of a {data['eventName']} event by "
                                                f"player {data['initiator']}.\nIf you send -forgive in this chat within "
                                                f"the next {config['forgive']} seconds, you can pardon the other player.")
->>>>>>> 44a1ebf3
                 else:
                     target = None
                 # add the event to the database
@@ -166,53 +152,6 @@
             return
 
         async with self.lock:
-<<<<<<< HEAD
-            conn = self.pool.getconn()
-            try:
-                with closing(conn.cursor()) as cursor:
-                    # get the punishments
-                    cursor.execute("""
-                        SELECT DISTINCT init_id 
-                        FROM pu_events 
-                        WHERE target_id = %s AND time >= (timezone('utc', now()) - interval '%s seconds')
-                    """, (target.ucid, config['forgive']))
-                    initiators = [x[0] for x in cursor.fetchall()]
-                    # there were no events, so forgive would not do anything
-                    if not initiators:
-                        target.sendChatMessage('There is nothing to forgive (anymore).')
-                        return
-                    # clean the punishment table from these events
-                    cursor.execute("""
-                        DELETE FROM pu_events 
-                        WHERE target_id = %s AND time >= (timezone('utc', now()) - interval '%s seconds')
-                    """, (target.ucid, config['forgive']))
-                    # cancel pending punishment tasks
-                    cursor.execute("""
-                        DELETE FROM pu_events_sdw 
-                        WHERE target_id = %s AND time >= (timezone('utc', now()) - interval '%s seconds')
-                    """, (target.ucid, config['forgive']))
-                    conn.commit()
-                    names = []
-                    for initiator in initiators:
-                        player = self.bot.get_player_by_ucid(initiator)
-                        if player:
-                            names.append(player.name)
-                            player.sendChatMessage(
-                                f'You have been forgiven by {target.name} and will not be punished '
-                                f'for your recent actions.')
-                            await server.get_channel(Channel.ADMIN).send(
-                                f"Player {target.name} forgave player {player.name} (ucid={player.ucid}) for his "
-                                f"recent actions. Punishment points cleared.")
-                    if not names:
-                        names = ['another player']
-                    target.sendChatMessage(
-                        'You have chosen to forgive {} for their actions.'.format(', '.join(names)))
-            except (Exception, psycopg2.DatabaseError) as error:
-                conn.rollback()
-                self.log.exception(error)
-            finally:
-                self.pool.putconn(conn)
-=======
             with self.pool.connection() as conn:
                 with conn.transaction():
                     with closing(conn.cursor()) as cursor:
@@ -250,7 +189,6 @@
                             names = ['another player']
                         target.sendChatMessage(
                             'You have chosen to forgive {} for their actions.'.format(', '.join(names)))
->>>>>>> 44a1ebf3
 
     @chat_command(name="penalty", help="displays your penalty points")
     async def penalty(self, server: Server, player: Player, params: list[str]):
