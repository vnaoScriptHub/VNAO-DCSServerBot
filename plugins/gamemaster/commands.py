import aiohttp
import asyncio
import discord
import os
import platform
import psycopg

from core import Plugin, utils, Report, Status, Server, Coalition, Channel, command, Group, Player
from discord import app_commands, TextStyle
from discord.app_commands import Range
from discord.ext import commands
from discord.ui import Modal, TextInput
from services import DCSServerBot
from typing import Optional, Literal

from .listener import GameMasterEventListener
from .views import CampaignModal


class GameMaster(Plugin):

    async def install(self):
        await super().install()
        for server in self.bot.servers.values():
            if 'coalitions' in server.locals:
                self.log.debug(f'  - Updating "{server.name}":serverSettings.lua for coalitions')
                advanced = server.settings['advanced']
                if advanced['allow_players_pool'] != server.locals['coalitions'].get('allow_players_pool', False):
                    advanced['allow_players_pool'] = server.locals['coalitions'].get('allow_players_pool', False)
                    server.settings['advanced'] = advanced

    async def prune(self, conn, *, days: int = -1, ucids: list[str] = None):
        self.log.debug('Pruning Gamemaster ...')
        if days > -1:
            conn.execute(f"DELETE FROM campaigns WHERE stop < (DATE(NOW()) - interval '{days} days')")
        self.log.debug('Gamemaster pruned.')

<<<<<<< HEAD
    @commands.Cog.listener()
    async def on_message(self, message):
        # ignore bot messages
        if message.author.bot:
            return
        for server in self.bot.servers.values():
            if server.status != Status.RUNNING:
                continue
            if self.bot.config.getboolean(server.installation, 'COALITIONS'):
                sides = utils.get_sides(message, server)
                if Coalition.BLUE in sides and server.get_channel(Channel.COALITION_BLUE_CHAT).id == message.channel.id:
                    # TODO: ignore messages for now, as DCS does not understand the coalitions yet
                    # server.sendChatMessage(Coalition.BLUE, message.content, message.author.display_name)
                    pass
                elif Coalition.RED in sides and server.get_channel(Channel.COALITION_RED_CHAT).id == message.channel.id:
                    # TODO:  ignore messages for now, as DCS does not understand the coalitions yet
                    # server.sendChatMessage(Coalition.RED, message.content, message.author.display_name)
                    pass
            if server.get_channel(Channel.CHAT) and server.get_channel(Channel.CHAT).id == message.channel.id:
                if message.content.startswith(self.bot.config['BOT']['COMMAND_PREFIX']) is False:
                    server.sendChatMessage(Coalition.ALL, message.content, message.author.display_name)
=======
    def rename(self, conn: psycopg.Connection, old_name: str, new_name: str):
        conn.execute('UPDATE campaigns_servers SET server_name = %s WHERE server_name = %s', (new_name, old_name))
>>>>>>> 44a1ebf3

    @command(description='Send a chat message to a running DCS instance')
    @app_commands.guild_only()
    @utils.app_has_roles(['DCS Admin', 'GameMaster'])
    async def chat(self, interaction: discord.Interaction,
                   server: app_commands.Transform[Server, utils.ServerTransformer(status=[Status.RUNNING])],
                   message: str):
        server.send_to_dcs({
            "command": "sendChatMessage",
            "channel": interaction.channel.id,
            "message": message,
            "from": interaction.user.display_name
        })
        await interaction.response.send_message('Message sent.')

    @command(description='Sends a popup to a coalition')
    @app_commands.guild_only()
    @utils.app_has_roles(['DCS Admin', 'GameMaster'])
    async def popup(self, interaction: discord.Interaction,
                    server: app_commands.Transform[Server, utils.ServerTransformer(status=[Status.RUNNING])],
                    to: Literal['all', 'red', 'blue'], message: str, time: Optional[Range[int, 1, 30]] = -1):
        server.sendPopupMessage(Coalition(to), message, time, interaction.user.display_name)
        await interaction.response.send_message('Message sent.')

    @command(description='Sends a popup to all servers')
    @app_commands.guild_only()
    @utils.app_has_roles(['DCS Admin', 'GameMaster'])
    async def broadcast(self, interaction: discord.Interaction, to: Literal['all', 'red', 'blue'], message: str,
                        time: Optional[Range[int, 1, 30]] = -1):
        await interaction.response.defer()
        for server in self.bot.servers.values():
            if server.status != Status.RUNNING:
                await interaction.followup.send(
                    f'Message NOT sent to server {server.display_name} because it is {server.status.name}.',
                    ephemeral=True)
                continue
            server.sendPopupMessage(Coalition(to), message, time, interaction.user.display_name)
            await interaction.followup.send(f'Message sent to server {server.display_name}.', ephemeral=True)

    @command(description='Set or clear a flag inside the mission')
    @app_commands.guild_only()
    @utils.app_has_roles(['DCS Admin', 'GameMaster'])
    async def flag(self, interaction: discord.Interaction,
                   server: app_commands.Transform[Server, utils.ServerTransformer(status=[Status.RUNNING])],
                   flag: str, value: Optional[int] = None):
        if value is not None:
            server.send_to_dcs({
                "command": "setFlag",
                "flag": flag,
                "value": value
            })
            await interaction.response.send_message(f"Flag {flag} set to {value}.")
        else:
            data = await server.send_to_dcs_sync({"command": "getFlag", "flag": flag})
            await interaction.response.send_message(f"Flag {flag} has value {data['value']}.")

    @command(description='Set or get a mission variable')
    @app_commands.guild_only()
    @utils.app_has_roles(['DCS Admin', 'GameMaster'])
    async def variable(self, interaction: discord.Interaction,
                       server: app_commands.Transform[Server, utils.ServerTransformer(status=[Status.RUNNING])],
                       name: str, value: Optional[str] = None):
        if value is not None:
            server.send_to_dcs({
                "command": "setVariable",
                "name": name,
                "value": value
            })
            await interaction.response.send_message(f"Variable {name} set to {value}.")
        else:
            try:
                data = await server.send_to_dcs_sync({"command": "getVariable", "name": name})
            except asyncio.TimeoutError:
                await interaction.response.send_message('Timeout while retrieving variable. Most likely a lua error '
                                                        'occurred. Check your dcs.log.')
                return
            if 'value' in data:
                await interaction.response.send_message(f"Variable {name} has value {data['value']}.")
            else:
                await interaction.response.send_message(f"Variable {name} is not set.")

    @command(description='Calls any function inside the mission')
    @utils.app_has_roles(['DCS Admin', 'GameMaster'])
    @app_commands.guild_only()
    async def do_script(self, interaction: discord.Interaction,
                        server: app_commands.Transform[Server, utils.ServerTransformer(status=[
                            Status.RUNNING, Status.PAUSED
                        ])]):
        class ScriptModal(Modal, title="Lua Script"):
            script = TextInput(label="Enter your script here", style=TextStyle.long, required=True)

        modal = ScriptModal()
        await interaction.response.send_modal(modal)
        if await modal.wait():
            server.send_to_dcs({
                "command": "do_script",
                "script": ' '.join(modal.script.value)
            })
            await interaction.followup.send('Script sent.', ephemeral=True)
        else:
            await interaction.followup.send('Aborted', ephemeral=True)

    @command(description='Loads a lua file into the mission')
    @app_commands.guild_only()
    @utils.app_has_roles(['DCS Admin', 'GameMaster'])
    async def do_script_file(self, interaction: discord.Interaction,
                             server: app_commands.Transform[Server, utils.ServerTransformer(status=[
                                 Status.RUNNING, Status.PAUSED
                             ])],
                             filename: str):
        if not os.path.exists(os.path.join(server.instance.home, filename)):
            interaction.response.send_message(f"File {filename} not found.", ephemeral=True)
        server.send_to_dcs({
            "command": "do_script_file",
            "file": filename.replace('\\', '/')
        })
        await interaction.response.send_message('Script loaded.', ephemeral=True)

<<<<<<< HEAD
    @commands.command(description='Mass coalition leave for users')
    @utils.has_role('DCS Admin')
    @commands.guild_only()
    async def reset_coalitions(self, ctx):
        if await utils.yn_question(ctx, f'Do you want to mass-reset all coalition-bindings from your players '
                                        f'on node {platform.node()}?') is False:
            await ctx.send('Aborted.')
            return
        for server in self.bot.servers.values():
            if not self.bot.config.getboolean(server.installation, 'COALITIONS'):
                continue
            try:
                await self.eventlistener.reset_coalitions(server, True)
                await ctx.send(f'Coalition bindings reset for all players on node {platform.node()}.')
            except discord.Forbidden:
                await ctx.send('The bot is missing the "Manage Roles" permission.')

    @commands.Cog.listener()
    async def on_member_update(self, before: discord.Member, after: discord.Member):
        # did a member change its roles?
        if before.roles != after.roles:
            for server in self.bot.servers.values():
                player: Player = server.get_player(discord_id=after.id)
                if player:
                    player.member = after
=======
    @command(description='Mass coalition leave for users')
    @app_commands.guild_only()
    @utils.app_has_role('DCS Admin')
    async def reset_coalitions(self, interaction: discord.Interaction):
        if not await utils.yn_question(interaction, f'Do you want to mass-reset all coalition-bindings from your '
                                                    f'players on node {platform.node()}?'):
            await interaction.response.send_message('Aborted.')
            return
        try:
            for server in self.bot.servers.values():
                if not server.locals.get('coalitions'):
                    continue
                await self.eventlistener.reset_coalitions(server, True)
                await interaction.response.send_message(
                    f'Coalition bindings reset for all players.', ephemmeral=True)
        except discord.Forbidden:
            await interaction.response.send_message('The bot is missing the "Manage Roles" permission.', ephemeral=True)
            await self.bot.audit(f'permission "Manage Roles" missing.', user=self.bot.member)
>>>>>>> 44a1ebf3

    # New command group "/mission"
    campaign = Group(name="campaign", description="Commands to manage DCS campaigns")

    @campaign.command(name='list', description="Lists all (active) campaigns")
    @app_commands.guild_only()
    @utils.app_has_role('DCS Admin')
    @app_commands.describe(active="Display only active campaigns")
    async def _list(self, interaction: discord.Interaction, active: Optional[bool] = True):
        report = Report(self.bot, self.plugin_name, 'active-campaigns.json' if active else 'all-campaigns.json')
        env = await report.render()
        await interaction.response.send_message(embed=env.embed, ephemeral=True)

    @campaign.command(description="Campaign info")
    @app_commands.guild_only()
    @utils.app_has_role('DCS Admin')
    @app_commands.autocomplete(campaign=utils.campaign_autocomplete)
    async def info(self, interaction: discord.Interaction, campaign: str):
        report = Report(self.bot, self.plugin_name, 'campaign.json')
        env = await report.render(campaign=utils.get_campaign(self, campaign), title='Campaign Overview')
        await interaction.response.send_message(embed=env.embed)

    @campaign.command(description="Add new campaign")
    @app_commands.guild_only()
    @utils.app_has_role('DCS Admin')
    async def add(self, interaction: discord.Interaction):
        modal = CampaignModal(self.eventlistener)
        await interaction.response.send_modal(modal)
        if await modal.wait():
            await interaction.response.send_message('Aborted.', ephemeral=True)
            return
        try:
            servers = await utils.server_selection(self.bus, interaction, title="Select all servers for this campaign",
                                                   multi_select=True)
            if not servers:
                await interaction.followup.send('Aborted.', ephemeral=True)
                return
            try:
                self.eventlistener.campaign('add', servers=servers, name=modal.name.value,
                                            description=modal.description.value, start=modal.start, end=modal.end)
                await interaction.followup.send(f"Campaign {modal.name.value} added.", ephemeral=True)
            except psycopg.errors.ExclusionViolation:
                await interaction.followup.send(f"A campaign is already configured for this timeframe!", ephemeral=True)
            except psycopg.errors.UniqueViolation:
                await interaction.followup.send(f"A campaign with this name already exists!", ephemeral=True)
        except Exception as ex:
            self.log.exception(ex)

    @campaign.command(description="Add a server to an existing campaign")
    @app_commands.guild_only()
    @utils.app_has_role('DCS Admin')
    @app_commands.autocomplete(campaign=utils.campaign_autocomplete)
    async def add_server(self, interaction: discord.Interaction, campaign: str,
                         server: app_commands.Transform[Server, utils.ServerTransformer]):
        try:
            with self.pool.connection() as conn:
                with conn.transaction():
                    conn.execute("""
                        INSERT INTO campaigns_servers (campaign_id, server_name) 
                        SELECT id, %s FROM campaigns WHERE name = %s 
                        ON CONFLICT DO NOTHING
                        """, (server.name, campaign))
            await interaction.response.send_message(f"Server {server.name} added to campaign {campaign}.")
        except psycopg.errors.UniqueViolation:
            await interaction.response.send_message(f"Server {server.name} is already part of the campaign {campaign}!",
                                                    ephemeral=True)

    @campaign.command(description="Delete a campaign")
    @app_commands.guild_only()
    @utils.app_has_role('DCS Admin')
    @app_commands.autocomplete(campaign=utils.campaign_autocomplete)
    async def delete(self, interaction: discord.Interaction,
                     campaign: Optional[str]):
        if await utils.yn_question(interaction, f"Do you want to delete campaign \"{campaign}\"?"):
            self.eventlistener.campaign('delete', name=campaign)
            await interaction.followup.send(f"Campaign deleted.")
        else:
            await interaction.followup.send('Aborted.', ephemeral=True)

    @campaign.command(description="Start a campaign")
    @app_commands.guild_only()
    @utils.app_has_role('DCS Admin')
    async def start(self, interaction: discord.Interaction, campaign: str):
        try:
            await interaction.response.defer(ephemeral=True)
            servers: list[Server] = await utils.server_selection(self.bus, interaction,
                                                                 title="Select all servers for this campaign",
                                                                 multi_select=True)
            self.eventlistener.campaign('start', servers=servers, name=campaign)
            await interaction.followup.send(f"Campaign {campaign} started.", ephemeral=True)
        except psycopg.errors.ExclusionViolation:
            await interaction.followup.send(f"A campaign is already configured for this timeframe!", ephemeral=True)
        except psycopg.errors.UniqueViolation:
            await interaction.followup.send(f"A campaign with this name already exists!", ephemeral=True)

    @campaign.command(description="Stop a campaign")
    @app_commands.guild_only()
    @utils.app_has_role('DCS Admin')
    @app_commands.autocomplete(campaign=utils.campaign_autocomplete)
    async def stop(self, interaction: discord.Interaction, campaign: str):
        if await utils.yn_question(interaction, f"Do you want to stop campaign \"{campaign}\"?"):
            self.eventlistener.campaign('stop', name=campaign)
            await interaction.followup.send("Campaign stopped.")
        else:
            await interaction.followup.send('Aborted.', ephemeral=True)

<<<<<<< HEAD
    async def get_campaign_servers(self, ctx) -> list[str]:
        servers: list[str] = list()
        all_servers: list[str] = utils.get_all_servers(self)
        if len(all_servers) == 0:
            return []
        elif len(all_servers) == 1:
            return [all_servers[0]]
        for element in await utils.multi_selection_list(self.bot, ctx, all_servers, self.format_servers):
            servers.append(all_servers[element])
        return servers

    @commands.command(brief='Campaign Management',
                      description='Add, remove, start, stop or delete campaigns.\n\n'
                                  '1) add <name> <start> [end]\n'
                                  '> Create a __new__ campaign in the respective timeframe. If no end is provided, end '
                                  'is open.\n'
                                  '2) start <name>\n'
                                  '> Create an instance campaign **or** add servers to an existing one.\n'
                                  '3) stop [name]\n'
                                  '> Stop the campaign with the provided name or the running campaign.\n'
                                  '4) delete [name]\n'
                                  '> Delete the campaign with the provided name or the running campaign.\n'
                                  '5) list [-all]\n'
                                  '> List the running campaign or all.',
                      aliases=['season', 'campaigns', 'seasons'])
    @utils.has_roles(['DCS Admin', 'GameMaster'])
    @commands.guild_only()
    async def campaign(self, ctx, command: Optional[str], name: Optional[str], start_time: Optional[str],
                       end_time: Optional[str]):
        server: Server = await self.bot.get_server(ctx)
        if not command:
            conn = self.pool.getconn()
            try:
                with closing(conn.cursor(cursor_factory=psycopg2.extras.RealDictCursor)) as cursor:
                    cursor.execute(f"SELECT id, name, description, start, stop FROM campaigns WHERE NOW() "
                                   f"BETWEEN start AND COALESCE(stop, NOW())")
                    if cursor.rowcount > 0:
                        report = Report(self.bot, self.plugin_name, 'campaign.json')
                        env = await report.render(campaign=dict(cursor.fetchone()), title='Active Campaign')
                        await ctx.send(embed=env.embed)
                    else:
                        await ctx.send('No running campaign found.')
            except (Exception, psycopg2.DatabaseError) as error:
                self.log.exception(error)
            finally:
                self.pool.putconn(conn)
        elif command.lower() == 'add':
            if not name or not start_time:
                await ctx.send(f"Usage: {ctx.prefix}.campaign add <name> <start> [stop]")
                return
            description = await utils.input_value(self.bot, ctx, 'Please enter a short description for this campaign '
                                                                 '(. for none):')
            servers: list[str] = await self.get_campaign_servers(ctx)
            try:
                self.eventlistener.campaign('add', servers=servers, name=name, description=description,
                                            start=dateparser.parse(start_time, date_formats=['%Y%m%d', '%d%m%Y'], settings={'TIMEZONE': 'UTC'}) if start_time else None,
                                            end=dateparser.parse(end_time, date_formats=['%Y%m%d', '%d%m%Y'], settings={'TIMEZONE': 'UTC'}) if end_time else None)
                await ctx.send(f"Campaign {name} added.")
            except psycopg2.errors.ExclusionViolation:
                await ctx.send(f"A campaign is already configured for this timeframe!")
            except psycopg2.errors.UniqueViolation:
                await ctx.send(f"A campaign with this name already exists!")
        elif command.lower() == 'start':
            try:
                if not name:
                    await ctx.send(f"Usage: {ctx.prefix}.campaign start <name>")
                    return
                servers: list[str] = await self.get_campaign_servers(ctx)
                self.eventlistener.campaign('start', servers=servers, name=name)
                await ctx.send(f"Campaign {name} started.")
            except psycopg2.errors.ExclusionViolation:
                await ctx.send(f"There is a campaign already running on server {server.display_name}!")
            except psycopg2.errors.UniqueViolation:
                await ctx.send(f"A campaign with this name already exists on server {server.display_name}!")
        elif command.lower() == 'stop':
            if not server and not name:
                await ctx.send(f'Usage: {ctx.prefix}campaign stop <name>')
                return
            if server and not name:
                _, name = utils.get_running_campaign(server)
                if not name:
                    await ctx.send('No running campaign found.')
                    return
            warn_text = f"Do you want to stop campaign \"{name}\"?"
            if await utils.yn_question(ctx, warn_text) is True:
                self.eventlistener.campaign('stop', name=name)
                await ctx.send(f"Campaign stopped.")
            else:
                await ctx.send('Aborted.')
        elif command.lower() in ['del', 'delete']:
            if not server and not name:
                await ctx.send(f'Usage: {ctx.prefix}campaign delete <name>')
=======
    @commands.Cog.listener()
    async def on_member_update(self, before: discord.Member, after: discord.Member):
        # did a member change its roles?
        if before.roles != after.roles:
            for server in self.bot.servers.values():
                player: Player = server.get_player(discord_id=after.id)
                if player:
                    player.member = after

    @commands.Cog.listener()
    async def on_message(self, message: discord.Message):
        # ignore bot messages
        if message.author.bot:
            return
        if message.attachments and message.attachments[0].filename.endswith('.json'):
            # only Admin role is allowed to upload config files
            if not utils.check_roles(self.bot.roles['Admin'], message.author):
>>>>>>> 44a1ebf3
                return
            async with aiohttp.ClientSession() as session:
                async with session.get(message.attachments[0].url) as response:
                    if response.status == 200:
                        data = await response.json(encoding="utf-8")
                        embed = utils.format_embed(data)
                        msg = None
                        if 'message_id' in data:
                            try:
                                msg = await message.channel.fetch_message(int(data['message_id']))
                                await msg.edit(embed=embed)
                            except discord.errors.NotFound:
                                msg = None
                            except discord.errors.DiscordException as ex:
                                self.log.exception(ex)
                                await message.channel.send(f'Error while updating embed!')
                                return
                        if not msg:
                            await message.channel.send(embed=embed)
                        await message.delete()
                    else:
                        await message.channel.send(f'Error {response.status} while reading JSON file!')
        else:
            for server in self.bot.servers.values():
                if server.status != Status.RUNNING:
                    continue
                if 'coalitions' in server.locals:
                    sides = utils.get_sides(self.bot, message, server)
                    if Coalition.BLUE in sides and server.channels[Channel.COALITION_BLUE_CHAT] == message.channel.id:
                        # TODO: ignore messages for now, as DCS does not understand the coalitions yet
                        # server.sendChatMessage(Coalition.BLUE, message.content, message.author.display_name)
                        pass
                    elif Coalition.RED in sides and server.channels[Channel.COALITION_RED_CHAT] == message.channel.id:
                        # TODO:  ignore messages for now, as DCS does not understand the coalitions yet
                        # server.sendChatMessage(Coalition.RED, message.content, message.author.display_name)
                        pass
                if server.channels[Channel.CHAT] and server.channels[Channel.CHAT] == message.channel.id:
                    if message.content.startswith('/') is False:
                        server.sendChatMessage(Coalition.ALL, message.content, message.author.display_name)


async def setup(bot: DCSServerBot):
    await bot.add_cog(GameMaster(bot, GameMasterEventListener))<|MERGE_RESOLUTION|>--- conflicted
+++ resolved
@@ -35,32 +35,8 @@
             conn.execute(f"DELETE FROM campaigns WHERE stop < (DATE(NOW()) - interval '{days} days')")
         self.log.debug('Gamemaster pruned.')
 
-<<<<<<< HEAD
-    @commands.Cog.listener()
-    async def on_message(self, message):
-        # ignore bot messages
-        if message.author.bot:
-            return
-        for server in self.bot.servers.values():
-            if server.status != Status.RUNNING:
-                continue
-            if self.bot.config.getboolean(server.installation, 'COALITIONS'):
-                sides = utils.get_sides(message, server)
-                if Coalition.BLUE in sides and server.get_channel(Channel.COALITION_BLUE_CHAT).id == message.channel.id:
-                    # TODO: ignore messages for now, as DCS does not understand the coalitions yet
-                    # server.sendChatMessage(Coalition.BLUE, message.content, message.author.display_name)
-                    pass
-                elif Coalition.RED in sides and server.get_channel(Channel.COALITION_RED_CHAT).id == message.channel.id:
-                    # TODO:  ignore messages for now, as DCS does not understand the coalitions yet
-                    # server.sendChatMessage(Coalition.RED, message.content, message.author.display_name)
-                    pass
-            if server.get_channel(Channel.CHAT) and server.get_channel(Channel.CHAT).id == message.channel.id:
-                if message.content.startswith(self.bot.config['BOT']['COMMAND_PREFIX']) is False:
-                    server.sendChatMessage(Coalition.ALL, message.content, message.author.display_name)
-=======
     def rename(self, conn: psycopg.Connection, old_name: str, new_name: str):
         conn.execute('UPDATE campaigns_servers SET server_name = %s WHERE server_name = %s', (new_name, old_name))
->>>>>>> 44a1ebf3
 
     @command(description='Send a chat message to a running DCS instance')
     @app_commands.guild_only()
@@ -179,33 +155,6 @@
         })
         await interaction.response.send_message('Script loaded.', ephemeral=True)
 
-<<<<<<< HEAD
-    @commands.command(description='Mass coalition leave for users')
-    @utils.has_role('DCS Admin')
-    @commands.guild_only()
-    async def reset_coalitions(self, ctx):
-        if await utils.yn_question(ctx, f'Do you want to mass-reset all coalition-bindings from your players '
-                                        f'on node {platform.node()}?') is False:
-            await ctx.send('Aborted.')
-            return
-        for server in self.bot.servers.values():
-            if not self.bot.config.getboolean(server.installation, 'COALITIONS'):
-                continue
-            try:
-                await self.eventlistener.reset_coalitions(server, True)
-                await ctx.send(f'Coalition bindings reset for all players on node {platform.node()}.')
-            except discord.Forbidden:
-                await ctx.send('The bot is missing the "Manage Roles" permission.')
-
-    @commands.Cog.listener()
-    async def on_member_update(self, before: discord.Member, after: discord.Member):
-        # did a member change its roles?
-        if before.roles != after.roles:
-            for server in self.bot.servers.values():
-                player: Player = server.get_player(discord_id=after.id)
-                if player:
-                    player.member = after
-=======
     @command(description='Mass coalition leave for users')
     @app_commands.guild_only()
     @utils.app_has_role('DCS Admin')
@@ -224,7 +173,6 @@
         except discord.Forbidden:
             await interaction.response.send_message('The bot is missing the "Manage Roles" permission.', ephemeral=True)
             await self.bot.audit(f'permission "Manage Roles" missing.', user=self.bot.member)
->>>>>>> 44a1ebf3
 
     # New command group "/mission"
     campaign = Group(name="campaign", description="Commands to manage DCS campaigns")
@@ -331,100 +279,6 @@
         else:
             await interaction.followup.send('Aborted.', ephemeral=True)
 
-<<<<<<< HEAD
-    async def get_campaign_servers(self, ctx) -> list[str]:
-        servers: list[str] = list()
-        all_servers: list[str] = utils.get_all_servers(self)
-        if len(all_servers) == 0:
-            return []
-        elif len(all_servers) == 1:
-            return [all_servers[0]]
-        for element in await utils.multi_selection_list(self.bot, ctx, all_servers, self.format_servers):
-            servers.append(all_servers[element])
-        return servers
-
-    @commands.command(brief='Campaign Management',
-                      description='Add, remove, start, stop or delete campaigns.\n\n'
-                                  '1) add <name> <start> [end]\n'
-                                  '> Create a __new__ campaign in the respective timeframe. If no end is provided, end '
-                                  'is open.\n'
-                                  '2) start <name>\n'
-                                  '> Create an instance campaign **or** add servers to an existing one.\n'
-                                  '3) stop [name]\n'
-                                  '> Stop the campaign with the provided name or the running campaign.\n'
-                                  '4) delete [name]\n'
-                                  '> Delete the campaign with the provided name or the running campaign.\n'
-                                  '5) list [-all]\n'
-                                  '> List the running campaign or all.',
-                      aliases=['season', 'campaigns', 'seasons'])
-    @utils.has_roles(['DCS Admin', 'GameMaster'])
-    @commands.guild_only()
-    async def campaign(self, ctx, command: Optional[str], name: Optional[str], start_time: Optional[str],
-                       end_time: Optional[str]):
-        server: Server = await self.bot.get_server(ctx)
-        if not command:
-            conn = self.pool.getconn()
-            try:
-                with closing(conn.cursor(cursor_factory=psycopg2.extras.RealDictCursor)) as cursor:
-                    cursor.execute(f"SELECT id, name, description, start, stop FROM campaigns WHERE NOW() "
-                                   f"BETWEEN start AND COALESCE(stop, NOW())")
-                    if cursor.rowcount > 0:
-                        report = Report(self.bot, self.plugin_name, 'campaign.json')
-                        env = await report.render(campaign=dict(cursor.fetchone()), title='Active Campaign')
-                        await ctx.send(embed=env.embed)
-                    else:
-                        await ctx.send('No running campaign found.')
-            except (Exception, psycopg2.DatabaseError) as error:
-                self.log.exception(error)
-            finally:
-                self.pool.putconn(conn)
-        elif command.lower() == 'add':
-            if not name or not start_time:
-                await ctx.send(f"Usage: {ctx.prefix}.campaign add <name> <start> [stop]")
-                return
-            description = await utils.input_value(self.bot, ctx, 'Please enter a short description for this campaign '
-                                                                 '(. for none):')
-            servers: list[str] = await self.get_campaign_servers(ctx)
-            try:
-                self.eventlistener.campaign('add', servers=servers, name=name, description=description,
-                                            start=dateparser.parse(start_time, date_formats=['%Y%m%d', '%d%m%Y'], settings={'TIMEZONE': 'UTC'}) if start_time else None,
-                                            end=dateparser.parse(end_time, date_formats=['%Y%m%d', '%d%m%Y'], settings={'TIMEZONE': 'UTC'}) if end_time else None)
-                await ctx.send(f"Campaign {name} added.")
-            except psycopg2.errors.ExclusionViolation:
-                await ctx.send(f"A campaign is already configured for this timeframe!")
-            except psycopg2.errors.UniqueViolation:
-                await ctx.send(f"A campaign with this name already exists!")
-        elif command.lower() == 'start':
-            try:
-                if not name:
-                    await ctx.send(f"Usage: {ctx.prefix}.campaign start <name>")
-                    return
-                servers: list[str] = await self.get_campaign_servers(ctx)
-                self.eventlistener.campaign('start', servers=servers, name=name)
-                await ctx.send(f"Campaign {name} started.")
-            except psycopg2.errors.ExclusionViolation:
-                await ctx.send(f"There is a campaign already running on server {server.display_name}!")
-            except psycopg2.errors.UniqueViolation:
-                await ctx.send(f"A campaign with this name already exists on server {server.display_name}!")
-        elif command.lower() == 'stop':
-            if not server and not name:
-                await ctx.send(f'Usage: {ctx.prefix}campaign stop <name>')
-                return
-            if server and not name:
-                _, name = utils.get_running_campaign(server)
-                if not name:
-                    await ctx.send('No running campaign found.')
-                    return
-            warn_text = f"Do you want to stop campaign \"{name}\"?"
-            if await utils.yn_question(ctx, warn_text) is True:
-                self.eventlistener.campaign('stop', name=name)
-                await ctx.send(f"Campaign stopped.")
-            else:
-                await ctx.send('Aborted.')
-        elif command.lower() in ['del', 'delete']:
-            if not server and not name:
-                await ctx.send(f'Usage: {ctx.prefix}campaign delete <name>')
-=======
     @commands.Cog.listener()
     async def on_member_update(self, before: discord.Member, after: discord.Member):
         # did a member change its roles?
@@ -442,7 +296,6 @@
         if message.attachments and message.attachments[0].filename.endswith('.json'):
             # only Admin role is allowed to upload config files
             if not utils.check_roles(self.bot.roles['Admin'], message.author):
->>>>>>> 44a1ebf3
                 return
             async with aiohttp.ClientSession() as session:
                 async with session.get(message.attachments[0].url) as response:
