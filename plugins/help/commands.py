--- conflicted
+++ resolved
@@ -67,13 +67,8 @@
         def __init__(self, bot: DCSServerBot, interaction: discord.Interaction, options: list[discord.SelectOption]):
             super().__init__()
             self.bot = bot
-<<<<<<< HEAD
-            self.ctx = ctx
-            self.prefix = self.bot.config['BOT']['COMMAND_PREFIX']
-=======
             self.interaction = interaction
             self.prefix = self.bot.node.config.get('chat_command_prefix', '-')
->>>>>>> 44a1ebf3
             self.options = options
             select: Select = cast(Select, self.children[0])
             select.options = options
@@ -86,42 +81,6 @@
                 self.children[3].disabled = True
                 self.children[4].disabled = True
 
-<<<<<<< HEAD
-        async def print_command(self, ctx: commands.Context, *, command: str) -> Optional[discord.Embed]:
-            command = command.lstrip(self.ctx.prefix)
-            cmd = self.bot.all_commands.get(command) or self.bot.tree.get_command(command)
-            if not cmd:
-                return
-            help_embed = discord.Embed(color=discord.Color.blue())
-            help_embed.title = f"Command: {cmd.name}"
-            help_embed.description = cmd.description
-            if isinstance(cmd, discord.ext.commands.core.Command):
-                if not cmd.enabled:
-                    return None
-                if not await cmd.can_run(ctx):
-                    raise PermissionError()
-                help_embed.add_field(name='Usage', value=f"{self.prefix}{cmd.name} {cmd.signature}", inline=False)
-                if cmd.usage:
-                    help_embed.set_footer(text='<> mandatory, [] non-mandatory')
-                if cmd.aliases:
-                    help_embed.add_field(name='Aliases', value=','.join([f'{self.prefix}{x}' for x in cmd.aliases]),
-                                         inline=False)
-            elif isinstance(cmd, discord.ext.commands.hybrid.HybridAppCommand) or \
-                    isinstance(cmd, discord.app_commands.commands.Command):
-                if not ctx.interaction:
-                    help_embed.set_footer(text="Can't check permissions, you might not be able to run this command.")
-                    return help_embed
-                if not await cmd._check_can_run(ctx.interaction):
-                    raise PermissionError()
-                usage = ' '.join([f"<{param.name}>" if param.required else f"[{param.name}]" for param in cmd.parameters])
-                help_embed.add_field(name='Usage', value=f"/{cmd.name} {usage}", inline=False)
-                if usage:
-                    help_embed.set_footer(text='<> mandatory, [] non-mandatory')
-            return help_embed
-
-        async def print_commands(self, *, plugin: str) -> discord.Embed:
-            commands = [x for x in self.bot.commands if x.module == plugin and x.enabled]
-=======
         @staticmethod
         def get_usage(command: discord.app_commands.Command) -> str:
             return ' '.join([
@@ -163,34 +122,15 @@
             return help_embed
 
         async def print_commands(self, interaction: discord.Interaction, *, plugin: str) -> discord.Embed:
->>>>>>> 44a1ebf3
             title = f'{self.bot.user.display_name} Help'
             help_embed = discord.Embed(title=title, color=discord.Color.blue())
             help_embed.description = '**Plugin: ' + plugin.split('.')[1].title() + '**\n'
             cmds = []
             descriptions = []
-<<<<<<< HEAD
-            for command in commands:
-                if command.hidden:
-                    continue
-                predicates = command.checks
-                if not predicates:
-                    check = True
-                else:
-                    check = await discord.utils.async_all(predicate(self.ctx) for predicate in predicates)
-                if not check:
-                    continue
-                cmd = f"{self.prefix}{command.name}"
-                if command.usage is not None:
-                    cmd += ' ' + command.usage
-                cmds.append(cmd)
-                descriptions.append(f'{command.brief if command.brief else command.description}')
-=======
             for name, command in (await get_commands(interaction)).items():
                 if command.module == plugin:
                     cmds.append(name + ' ' + self.get_usage(command))
                     descriptions.append(command.description)
->>>>>>> 44a1ebf3
             if cmds:
                 help_embed.add_field(name='Command', value='\n'.join(cmds))
                 help_embed.add_field(name='Description', value='\n'.join(descriptions))
@@ -261,15 +201,6 @@
         view = self.HelpView(self.bot, interaction, options)
         if command:
             try:
-<<<<<<< HEAD
-                embed = await view.print_command(ctx, command=command)
-                if embed:
-                    await ctx.send(embed=embed)
-                else:
-                    await ctx.send(f'Command {command} not found.')
-            except PermissionError:
-                await ctx.send("You don't have the permission to use this command.")
-=======
                 embed = await view.print_command(interaction, name=command)
                 if embed:
                     await interaction.response.send_message(embed=embed, ephemeral=True)
@@ -278,7 +209,6 @@
             except PermissionError:
                 await interaction.response.send_message("You don't have the permission to use this command.",
                                                         ephemeral=True)
->>>>>>> 44a1ebf3
         else:
             try:
                 # shall we display a custom report as greeting page?
