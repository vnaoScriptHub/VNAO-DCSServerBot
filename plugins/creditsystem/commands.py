import discord
from contextlib import closing
<<<<<<< HEAD
from core import utils, DCSServerBot, Plugin, PluginRequiredError, Server
from discord.ext import commands
=======
from discord import app_commands, SelectOption
from discord.app_commands import Range
from core import utils, Plugin, PluginRequiredError, Group
from psycopg.rows import dict_row
from services import DCSServerBot
>>>>>>> 44a1ebf3
from typing import Optional, cast, Union

from .listener import CreditSystemListener
from .player import CreditPlayer


<<<<<<< HEAD
class CreditSystemAgent(Plugin):

    def get_config(self, server: Server, *, use_cache: Optional[bool] = True) -> Optional[dict]:
        if server.name not in self._config or not use_cache:
            default, specific = self.get_base_config(server)
            if default and not specific:
                self._config[server.name] = default
            elif specific and not default:
                self._config[server.name] = specific
            elif default and specific:
                merged = {}
                if 'initial_points' in specific:
                    merged['initial_points'] = specific['initial_points']
                elif 'initial_points' in default:
                    merged['initial_points'] = default['initial_points']
                if 'max_points' in specific:
                    merged['max_points'] = specific['max_points']
                elif 'max_points' in default:
                    merged['max_points'] = default['max_points']
                if 'points_per_kill' in default and 'points_per_kill' not in specific:
                    merged['points_per_kill'] = default['points_per_kill']
                elif 'points_per_kill' not in default and 'points_per_kill' in specific:
                    merged['points_per_kill'] = specific['points_per_kill']
                elif 'points_per_kill' in default and 'points_per_kill' in specific:
                    merged['points_per_kill'] = default['points_per_kill'] + specific['points_per_kill']
                if 'achievements' in specific:
                    merged['achievements'] = specific['achievements']
                elif 'achievements' in default:
                    merged['achievements'] = default['achievements']
                self._config[server.name] = merged
            else:
                return None
        return self._config.get(server.name)


class CreditSystemMaster(CreditSystemAgent):
=======
class CreditSystem(Plugin):
>>>>>>> 44a1ebf3

    async def prune(self, conn, *, days: int = -1, ucids: list[str] = None):
        self.log.debug('Pruning Creditsystem ...')
        if ucids:
            for ucid in ucids:
                conn.execute('DELETE FROM credits WHERE player_ucid = %s', (ucid,))
                conn.execute('DELETE FROM credits_log WHERE player_ucid = %s', (ucid,))
        self.log.debug('Creditsystem pruned.')

    def get_credits(self, ucid: str) -> list[dict]:
        with self.pool.connection() as conn:
            with closing(conn.cursor(row_factory=dict_row)) as cursor:
                return list(cursor.execute("""
                    SELECT c.id, c.name, COALESCE(SUM(s.points), 0) AS credits 
                    FROM campaigns c LEFT OUTER JOIN credits s ON (c.id = s.campaign_id AND s.player_ucid = %s) 
                    WHERE NOW() BETWEEN c.start AND COALESCE(c.stop, NOW()) 
                    GROUP BY 1, 2
                """, (ucid, )).fetchall())

    def get_credits_log(self, ucid: str) -> list[dict]:
        with self.pool.connection() as conn:
            with closing(conn.cursor(row_factory=dict_row)) as cursor:
                return list(cursor.execute("""
                    SELECT s.event, s.old_points, s.new_points, remark, time 
                    FROM credits_log s, campaigns c 
                    WHERE s.player_ucid = %s AND s.campaign_id = c.id 
                    AND NOW() BETWEEN c.start AND COALESCE(c.stop, NOW()) 
                    ORDER BY s.time DESC LIMIT 10
                """, (ucid, )).fetchall())

    # New command group "/credits"
    credits = Group(name="credits", description="Commands to manage player credits")

    @credits.command(description='Displays your current credits')
    @app_commands.guild_only()
    @utils.app_has_role('DCS')
    @app_commands.rename(member="user")
    async def info(self, interaction: discord.Interaction,
                   member: app_commands.Transform[Union[discord.Member, str], utils.UserTransformer] = None):
        if member:
            if not utils.check_roles(self.bot.roles['DCS Admin'], interaction.user):
                await interaction.response.send_message('You need the DCS Admin role to use this command.',
                                                        ephemeral=True)
                return
            if isinstance(member, str):
                ucid = member
                member = self.bot.get_member_by_ucid(ucid) or ucid
            else:
                ucid = self.bot.get_ucid_by_member(member)
                if not ucid:
                    await interaction.response.send_message(f"Member {utils.escape_string(member.display_name)} is "
                                                            f"not linked to any DCS user.", ephemeral=True)
                    return
        else:
            member = interaction.user
            ucid = self.bot.get_ucid_by_member(member)
            if not ucid:
                await interaction.response.send_message(f"Use `/linkme` to link your account.", ephemeral=True)
                return
        data = self.get_credits(ucid)
        if not data:
            await interaction.response.send_message(f'{utils.escape_string(member.display_name)} has no campaign '
                                                    f'credits.', ephemeral=True)
            return
        embed = discord.Embed(
            title="Campaign Credits for {}".format(utils.escape_string(member.display_name)
                                                   if isinstance(member, discord.Member) else member),
            color=discord.Color.blue())
        campaigns = points = ''
        for row in data:
            campaigns += row['name'] + '\n'
            points += f"{row['credits']}\n"
        embed.add_field(name='Campaign', value=campaigns)
        embed.add_field(name='Points', value=points)
        embed.add_field(name='_ _', value='_ _')
        data = self.get_credits_log(ucid)
        if len(data):
            embed.add_field(name='▬' * 10 + ' Log ' + '▬' * 10, value='_ _', inline=False)
            times = events = deltas = ''
            for row in data:
                points = row['new_points'] - row['old_points']
                if points == 0:
                    continue
                times += f"{row['time']:%m/%d %H:%M}\n"
                events += row['event'].title() + '\n'
                deltas += f"{points}\n"
            embed.add_field(name='Time', value=times)
            embed.add_field(name='Event', value=events)
            embed.add_field(name='Points', value=deltas)
            embed.set_footer(text='Log will show the last 10 events only.')
        await interaction.response.send_message(embed=embed, ephemeral=True)

    async def _admin_donate(self, interaction: discord.Interaction, to: discord.Member, donation: int):
        receiver = self.bot.get_ucid_by_member(to)
        if not receiver:
            await interaction.response.send_message(f'{utils.escape_string(to.display_name)} needs to properly link '
                                                    f'their DCS account to receive donations.', ephemeral=True)
            return
        data = self.get_credits(receiver)
        if not data:
            await interaction.response.send_message('It seems like there is no campaign running on your server(s).',
                                                    ephemeral=True)
            return
        if len(data) > 1:
            n = await utils.selection(interaction, title="Campaign Credits",
                                      options=[
                                          SelectOption(label=f"{x['name']} (credits={x['credits']})", value=str(idx))
                                          for idx, x in enumerate(data)
                                      ])
        else:
            n = 0
        p_receiver: Optional[CreditPlayer] = None
        for server in self.bot.servers.values():
            p_receiver = cast(CreditPlayer, server.get_player(ucid=receiver))
            if p_receiver:
                break
        with self.pool.connection() as conn:
            with conn.transaction():
                with closing(conn.cursor()) as cursor:
                    if not p_receiver:
                        old_points_receiver = cursor.execute("""
                            SELECT COALESCE(SUM(points), 0) 
                            FROM credits 
                            WHERE campaign_id = %s AND player_ucid = %s
                        """, (data[n]['id'], receiver)).fetchone()[0]
                    else:
                        old_points_receiver = p_receiver.points
                    if 'max_points' in self.get_config() and \
                            (old_points_receiver + donation) > self.get_config()['max_points']:
                        await interaction.response.send_message(
                            f'Member {utils.escape_string(to.display_name)} would overrun the configured maximum '
                            f'points with this donation. Aborted.')
                        return
                    if p_receiver:
                        p_receiver.points += donation
                        p_receiver.audit('donation', old_points_receiver, f'Donation from member '
                                                                          f'{interaction.user.display_name}')
                    else:
                        cursor.execute("""
                            INSERT INTO credits (campaign_id, player_ucid, points) 
                            VALUES (%s, %s, %s) 
                            ON CONFLICT (campaign_id, player_ucid) DO UPDATE 
                            SET points = credits.points + EXCLUDED.points
                        """, (data[n]['id'], receiver, donation))
                        cursor.execute('SELECT points FROM credits WHERE campaign_id = %s AND player_ucid = %s',
                                       (data[n][0], receiver))
                        new_points_receiver = cursor.fetchone()[0]
                        cursor.execute("""
                            INSERT INTO credits_log (campaign_id, event, player_ucid, old_points, new_points, remark) 
                            VALUES (%s, %s, %s, %s, %s, %s)
                        """, (data[n]['id'], 'donation', receiver, old_points_receiver, new_points_receiver,
                              f'Credit points change by Admin {interaction.user.display_name}'))
            if donation > 0:
                await interaction.response.send_message(
                    to.mention + f' you just received {donation} credit points from an Admin.')
            else:
                await interaction.response.send_message(
                    to.mention + f' your credits were decreased by {donation} credit points by an Admin.')

    @credits.command(description='Donate credits to another member')
    @utils.app_has_role('DCS')
    @app_commands.guild_only()
    async def donate(self, interaction: discord.Interaction, to: discord.Member, donation: Range[int, 1]):
        if interaction.user == to:
            await interaction.response.send_message("You can't donate to yourself.", ephemeral=True)
            return
        if utils.check_roles(set(self.bot.roles['Admin'] + self.bot.roles['DCS Admin']), interaction.user):
            await self._admin_donate(interaction, to, donation)
            return
        receiver = self.bot.get_ucid_by_member(to)
        if not receiver:
            await interaction.response.send_message(f'{utils.escape_string(to.display_name)} needs to properly link '
                                                    f'their DCS account to receive donations.', ephemeral=True)
            return
        donor = self.bot.get_ucid_by_member(interaction.user)
        if not donor:
            await interaction.response.send_message(f'You need to properly link your DCS account to give donations!',
                                                    ephemeral=True)
            return
        data = self.get_credits(donor)
        if not data:
            await interaction.response.send_message(f"You don't have any credit points to donate.", ephemeral=True)
            return
        elif len(data) > 1:
            n = await utils.selection(interaction, title="Campaign Credits",
                                      options=[
                                          SelectOption(label=f"{x['name']} (credits={x['credits']})", value=str(idx))
                                          for idx, x in enumerate(data)
                                      ])
        else:
            n = 0
        if data[n]['credits'] < donation:
            await interaction.response.send_message(f"You can't donate {donation} credit points, as you only "
                                                    f"have {data[n]['credits']} in total!", ephemeral=True)
            return
        # now see, if one of the parties is an active player already...
        p_donor: Optional[CreditPlayer] = None
        for server in self.bot.servers.values():
            p_donor = cast(CreditPlayer, server.get_player(ucid=donor))
            if p_donor:
                break
        p_receiver: Optional[CreditPlayer] = None
        for server in self.bot.servers.values():
            p_receiver = cast(CreditPlayer, server.get_player(ucid=receiver))
            if p_receiver:
                break
        with self.pool.connection() as conn:
            with conn.transaction():
                with closing(conn.cursor()) as cursor:
                    if not p_receiver:
                        cursor.execute("""
                            SELECT COALESCE(SUM(points), 0) FROM credits WHERE campaign_id = %s AND player_ucid = %s
                        """, (data[n]['id'], receiver))
                        old_points_receiver = cursor.fetchone()[0]
                    else:
                        old_points_receiver = p_receiver.points
                    if 'max_points' in self.get_config() and \
                            (old_points_receiver + donation) > self.get_config()['max_points']:
                        await interaction.response.send_message(
                            f'Member {utils.escape_string(to.display_name)} would overrun the configured maximum '
                            f'points with this donation. Aborted.', ephemeral=True)
                        return
                    if p_donor:
                        p_donor.points -= donation
                        p_donor.audit('donation', data[n]['credits'], f'Donation to member {to.display_name}')
                    else:
                        cursor.execute("""
                            UPDATE credits SET points = points - %s WHERE campaign_id = %s AND player_ucid = %s
                        """, (donation, data[n]['id'], donor))
                        cursor.execute('SELECT points FROM credits WHERE campaign_id = %s AND player_ucid = %s',
                                       (data[n]['id'], donor))
                        new_points_donor = cursor.fetchone()[0]
                        cursor.execute("""
                            INSERT INTO credits_log (campaign_id, event, player_ucid, old_points, new_points, remark) 
                            VALUES (%s, %s, %s, %s, %s, %s)
                        """, (data[n]['id'], 'donation', donor, data[n]['credits'], new_points_donor,
                              f'Donation to member {to.display_name}'))
                    if p_receiver:
                        p_receiver.points += donation
                        p_receiver.audit('donation', old_points_receiver, f'Donation from member '
                                                                          f'{interaction.user.display_name}')
                    else:
                        cursor.execute("""
                            INSERT INTO credits (campaign_id, player_ucid, points) 
                            VALUES (%s, %s, %s) 
                            ON CONFLICT (campaign_id, player_ucid) DO UPDATE 
                            SET points = credits.points + EXCLUDED.points
                        """, (data[n]['id'], receiver, donation))
                        cursor.execute('SELECT points FROM credits WHERE campaign_id = %s AND player_ucid = %s',
                                       (data[n]['id'], receiver))
                        new_points_receiver = cursor.fetchone()[0]
                        cursor.execute("""
                            INSERT INTO credits_log (campaign_id, event, player_ucid, old_points, new_points, remark) 
                            VALUES (%s, %s, %s, %s, %s, %s)
                        """, (data[n]['id'], 'donation', receiver, old_points_receiver, new_points_receiver,
                              f'Donation from member {interaction.user.display_name}'))
            await interaction.response.send_message(
                to.mention + f' you just received {donation} credit points from '
                             f'{utils.escape_string(interaction.user.display_name)}!', ephemeral=True)


async def setup(bot: DCSServerBot):
    if 'mission' not in bot.plugins:
        raise PluginRequiredError('mission')
    await bot.add_cog(CreditSystem(bot, CreditSystemListener))<|MERGE_RESOLUTION|>--- conflicted
+++ resolved
@@ -1,61 +1,17 @@
 import discord
 from contextlib import closing
-<<<<<<< HEAD
-from core import utils, DCSServerBot, Plugin, PluginRequiredError, Server
-from discord.ext import commands
-=======
 from discord import app_commands, SelectOption
 from discord.app_commands import Range
 from core import utils, Plugin, PluginRequiredError, Group
 from psycopg.rows import dict_row
 from services import DCSServerBot
->>>>>>> 44a1ebf3
 from typing import Optional, cast, Union
 
 from .listener import CreditSystemListener
 from .player import CreditPlayer
 
 
-<<<<<<< HEAD
-class CreditSystemAgent(Plugin):
-
-    def get_config(self, server: Server, *, use_cache: Optional[bool] = True) -> Optional[dict]:
-        if server.name not in self._config or not use_cache:
-            default, specific = self.get_base_config(server)
-            if default and not specific:
-                self._config[server.name] = default
-            elif specific and not default:
-                self._config[server.name] = specific
-            elif default and specific:
-                merged = {}
-                if 'initial_points' in specific:
-                    merged['initial_points'] = specific['initial_points']
-                elif 'initial_points' in default:
-                    merged['initial_points'] = default['initial_points']
-                if 'max_points' in specific:
-                    merged['max_points'] = specific['max_points']
-                elif 'max_points' in default:
-                    merged['max_points'] = default['max_points']
-                if 'points_per_kill' in default and 'points_per_kill' not in specific:
-                    merged['points_per_kill'] = default['points_per_kill']
-                elif 'points_per_kill' not in default and 'points_per_kill' in specific:
-                    merged['points_per_kill'] = specific['points_per_kill']
-                elif 'points_per_kill' in default and 'points_per_kill' in specific:
-                    merged['points_per_kill'] = default['points_per_kill'] + specific['points_per_kill']
-                if 'achievements' in specific:
-                    merged['achievements'] = specific['achievements']
-                elif 'achievements' in default:
-                    merged['achievements'] = default['achievements']
-                self._config[server.name] = merged
-            else:
-                return None
-        return self._config.get(server.name)
-
-
-class CreditSystemMaster(CreditSystemAgent):
-=======
 class CreditSystem(Plugin):
->>>>>>> 44a1ebf3
 
     async def prune(self, conn, *, days: int = -1, ucids: list[str] = None):
         self.log.debug('Pruning Creditsystem ...')
