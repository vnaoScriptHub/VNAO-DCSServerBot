CREATE TABLE music_playlists(name TEXT NOT NULL, song_id INTEGER NOT NULL, song_file TEXT NOT NULL);
<<<<<<< HEAD
CREATE TABLE music_servers(server_name TEXT NOT NULL, playlist_name TEXT NOT NULL, PRIMARY KEY (server_name));
=======
CREATE TABLE music_radios(server_name TEXT NOT NULL, radio_name TEXT NOT NULL, playlist_name TEXT NOT NULL, PRIMARY KEY (server_name, radio_name));
>>>>>>> 44a1ebf3
CREATE SEQUENCE music_song_id_seq;<|MERGE_RESOLUTION|>--- conflicted
+++ resolved
@@ -1,7 +1,3 @@
 CREATE TABLE music_playlists(name TEXT NOT NULL, song_id INTEGER NOT NULL, song_file TEXT NOT NULL);
-<<<<<<< HEAD
-CREATE TABLE music_servers(server_name TEXT NOT NULL, playlist_name TEXT NOT NULL, PRIMARY KEY (server_name));
-=======
 CREATE TABLE music_radios(server_name TEXT NOT NULL, radio_name TEXT NOT NULL, playlist_name TEXT NOT NULL, PRIMARY KEY (server_name, radio_name));
->>>>>>> 44a1ebf3
 CREATE SEQUENCE music_song_id_seq;