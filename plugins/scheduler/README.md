--- conflicted
+++ resolved
@@ -10,107 +10,6 @@
 
 ## Configuration
 Examples:
-<<<<<<< HEAD
-```json
-{
-  "configs": [
-    {
-      "warn": {
-        "times": [ 600, 300, 60, 10],         -- warn users at 10 mins, 5 mins, 1 min and 10 sec before the event
-        "text": "!!! {item} will {what} in {when} !!!",
-        "sound": "notify.ogg"                 -- play this sound (needs to be loaded with a preset first!)
-      },
-      "presets": {                            -- Weather presets (see below)
-          "Winter": { "date": "2016-01-10", "temperature": -10 },
-          "Summer": { "date": "2016-07-26", "temperature": 18 },
-          "Early Morning": { "start_time": "04:30" },
-          "Morning": { "start_time": "08:00" },
-          "Noon": { "start_time": "12:00" },
-          "Evening": { "start_time": "18:00" },
-          "Late Evening": { "start_time": "22:00" },
-          "Night": { "start_time": "01:00" },
-          "Calm": {"clouds": "Preset1", "wind": {"at8000":  {"speed": 2, "dir": 305}, "at2000": {"speed": 5, "dir": 280}, "atGround": {"speed": 0, "dir": 290}}},
-          "Windy": {"clouds": "Preset3", "wind": {"at8000":  {"speed": 15, "dir":  105}, "at2000": {"speed": 10, "dir": 130}, "atGround": {"speed": 10, "dir": 20}}},
-          "Storm": {"clouds": "RainyPreset3", "wind": {"at8000":  {"speed": 25, "dir": 305}, "at2000": {"speed": 20, "dir": 280}, "atGround": {"speed": 15, "dir": 290}}, "hidden":  true},
-          "Default": ["Summer", "Morning", "Calm"],
-          "Sounds": { "files": ["sounds/notify.ogg"] } 
-      },
-      "extensions": {
-        "SRS": {
-          "installation": "%ProgramFiles%\\DCS-SimpleRadio-Standalone"
-        }
-      }
-    },
-    {
-      "installation": "instance1",
-      "affinity": [2, 3],                     -- CPU affinity for this process
-      "schedule": {
-        "00-12": "NNNNNNN",                   -- instance1 will run everyday from 12 to 24 hrs, besides Sundays.
-        "12-24": "YYYYYYN"
-      },
-      "extensions": {
-        "SRS": {
-          "config": "%USERPROFILE%\\Saved Games\\instance1\\Config\\SRS.cfg"
-        }
-      },
-      "restart": {
-        "method": "restart_with_shutdown",    -- restarts the whole server instead only the mission
-        "mission_time": 480,                  -- restart the mission after 8 hrs (480 minutes),
-        "max_mission_time": 510,              -- restart, even if people are in after 8:30 hrs (prior warnings will apply if configured) 
-        "populated": false                    -- no restart of the mission (!), as long as people are in
-      },
-      "reset": "run:del \"{dcs_installation}\\SnowfoxMkII*.lua\""   -- delete files (persistency) on .reset command
-    },
-    {
-      "installation": "instance2",
-      "schedule": {
-        "00-12:30": "YYYYYYY",                -- instance2 runs Sunday all day, rest of the week between 00 and 12:30 hrs
-        "12:30-24": "NNNNNNY"
-      },
-      "extensions": {
-        "SRS": {
-          "config": "%USERPROFILE%\\Saved Games\\instance2\\Config\\SRS.cfg"
-        }
-      },
-      "restart": {                            -- missions rotate every 4 hrs
-        "method": "rotate",
-        "local_times": ["00:00", "04:00", "08:00", "12:00", "16:00", "20:00"]
-      },
-      "settings": {                         -- Weather will change on a timed basis
-        "00:00-07:59": "Winter, Night, Calm, Sounds",
-        "08:00-11:59": "Winter, Morning, Windy, Sounds",
-        "12:00-19:59": "Summer, Noon, Calm, Sounds",
-        "20:00-23:59": "Summer, Night, Storm, Sounds",
-      }
-      "onMissionEnd": "load:Scripts/net/persist.lua", -- load a specific lua on restart 
-      "onShutdown": "run:shutdown /s"                 -- shutdown the PC when DCS is shut down
-    },
-    {
-      "installation": "instance3",
-      "schedule": {
-        "00-24": "YYYYYYY"                    -- Server runs all day long,
-      },
-      "restart": {
-        "method": "restart_with_shutdown",    -- restarts the whole server instead only the mission
-        "local_times": ["03:00"],             -- check for restart at 03h
-        "mission_end": true                   -- restart the server after the next mission end only
-      }
-    },
-    {
-      "installation": "missions",
-      "schedule": {
-        "21:30": "NNNNNYN",                   -- Missions start on Saturdays at 21:30, so start the server there
-        "23:00-00:00": "NNNNNPN"              -- Mission ends somewhere between 23:00 and 00:00, so shutdown when no longer populated
-      },
-      "settings": [                         -- Weather will change randomly
-        "Winter, Morning, Windy, Sounds",
-        "Summer, Morning, Calm, Sounds"
-      ],
-      "onMissionStart": "load:Script/net/f10menu.lua"  -- load some lua in the mission on mission start
-    }
-  ]
-}
-=======
 ```yaml
 DEFAULT:
   warn:                                           # warn times before a restart / shutdown
@@ -147,7 +46,6 @@
 mission:
   schedule:
     18-00: NNNNNNY                                # our mission server will only run on Sundays from 18h - midnight LT
->>>>>>> 44a1ebf3
 ```
 
 ### Section "warn"
@@ -176,16 +74,6 @@
 | populated        | If **false**, the mission will be restarted / rotated only, if no player is in (default: true).                                                                                                                                                                                                                            |
 | mission_end      | Only apply the method on mission end (usually in combination with restart_with_shutdown).                                                                                                                                                                                                                                  |
 
-<<<<<<< HEAD
-### Section "settings"
-Timeframes in which a weather preset is valid or a list of presets that should change randomly. If not provided, the mission will run as is.<br>
-Presets can be stacked by comma-separating them.
-
-**Attention!**<br/>
-If using the presets / settings, your missions will be amended automatically by the bot. You might want to create safety copies upfront.
-
-=======
->>>>>>> 44a1ebf3
 ### on-commands
 
 | Parameter      | Description                                                                                  |
