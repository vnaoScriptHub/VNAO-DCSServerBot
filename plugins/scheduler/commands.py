--- conflicted
+++ resolved
@@ -181,10 +181,6 @@
             # in the unlikely event that we did restart already in the meantime while warning users or
             # if the restart has been cancelled due to maintenance mode
             if not server.restart_pending:
-<<<<<<< HEAD
-                self.log.debug(f"Scheduler: After warning users: restart_pending={server.restart_pending}")
-=======
->>>>>>> f899135b
                 return
             else:
                 server.on_empty.clear()
