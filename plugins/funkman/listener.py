import discord
import sys
import uuid
import matplotlib.figure

from core import EventListener, Plugin, Server, event, Player, PersistentReport, Channel
from io import BytesIO
from matplotlib import pyplot as plt
from typing import Tuple, Literal

from .const import StrafeQuality, BombQuality


class FunkManEventListener(EventListener):

    def __init__(self, plugin: Plugin):
        super().__init__(plugin)
        self.config = self.get_config()
        sys.path.append(self.config['install'])
        from funkman.utils.utils import _GetVal
        self.funkplot = None
        self._GetVal = _GetVal

    def get_funkplot(self):
        if not self.funkplot:
            from funkman.funkplot.funkplot import FunkPlot
            self.funkplot = FunkPlot(ImagePath=self.config['IMAGEPATH'])
        return self.funkplot

    # from FunkBot, to be replaced with a proper function call!
    def create_lso_embed(self, result: dict) -> discord.Embed:
        actype = self._GetVal(result, "airframe", "Unkown")
        Tgroove = self._GetVal(result, "Tgroove", "?", 1)
        player = self._GetVal(result, "name", "Ghostrider")
        grade = self._GetVal(result, "grade", "?")
        points = self._GetVal(result, "points", "?")
        details = self._GetVal(result, "details", "?")
        case = self._GetVal(result, "case", "?")
        wire = self._GetVal(result, "wire", "?")
        carriertype = self._GetVal(result, "carriertype", "?")
        carriername = self._GetVal(result, "carriername", "?")
        windondeck = self._GetVal(result, "wind", "?", 1)
        missiontime = self._GetVal(result, "mitime", "?")
        missiondate = self._GetVal(result, "midate", "?")
        theatre = self._GetVal(result, "theatre", "Unknown Map")
        theta = self._GetVal(result, "carrierrwy", -9)

<<<<<<< HEAD
        color = 0x000000 # Grey (Should only see this with a WOFD)
        urlIm = "https://i.imgur.com/qwGBxgt.png"
        if type(points) != str:
=======
        color = 0x00ff00
        urlIm = "https://i.imgur.com/1bWgcV7.png"
        if isinstance(points, int) or isinstance(points, float):
>>>>>>> 9aab2d6e
            if points == 0:
                color = 0xff0000  # red
                urlIm = "https://i.imgur.com/6kbbdwl.png"
            elif points == 1:
                color = 0x000000  # black
                urlIm = "https://i.imgur.com/5uuGG5h.png"
            elif points == 2:
                color = 0xB47E59  # brown
                urlIm = "https://i.imgur.com/AZBCh1E.png"
            elif points == 2.5:
                color = 0x0000FF  # blue
                urlIm = "https://i.imgur.com/u0PJFdt.png"
            elif points == 3:
                color = 0xFFFF00  # yellow
                urlIm = "https://i.imgur.com/R5WpdWB.png"
            elif points == 4:
                color = 0x00FF00  # green
                urlIm = "https://i.imgur.com/O6RzvRY.png"
            elif points == 5:
                color = 0x00FF00  # green
                urlIm = "https://i.imgur.com/O6RzvRY.png"

        # Create Embed
        embed = discord.Embed(title="LSO Grade",
                              description=f"Result for {player} at carrier {carriername} [{carriertype}]",
                              color=color)

        # Images.
        embed.set_thumbnail(url=urlIm)

        # Data.
        embed.add_field(name="Grade", value=grade)
        embed.add_field(name="Points", value=points)
        embed.add_field(name="Details", value=details)
        embed.add_field(name="Groove", value=Tgroove)
        if wire != "?":
            embed.add_field(name="Wire", value=wire)
        embed.add_field(name="Case", value=case)
        embed.add_field(name="Wind", value=windondeck)
        embed.add_field(name="Aircraft", value=actype)

        # Footer.
        embed.set_footer(text=f"{theatre}: {missiondate} ({missiontime})")
        return embed

    @staticmethod
    def save_fig(fig: matplotlib.figure.Figure) -> Tuple[str, BytesIO]:
        filename = f'{uuid.uuid4()}.png'
        buffer = BytesIO()
        fig.savefig(buffer, format='png', bbox_inches='tight', facecolor='#2C2F33')
        buffer.seek(0)
        plt.close(fig)
        return filename, buffer

    async def send_fig(self, server: Server, fig: matplotlib.figure.Figure, channel: discord.TextChannel):
        filename, buffer = self.save_fig(fig)
        with buffer:
            await channel.send(file=discord.File(fp=buffer, filename=filename),
                               delete_after=self.config.get('delete_after'))

    async def update_rangeboard(self, server: Server, what: Literal['strafe', 'bomb']):
        # update the server specific board
        config = self.plugin.get_config(server)
        if config.get(f'{what}_board', False):
            channel_id = int(config.get(f'{what}_channel', server.channels[Channel.STATUS]))
            num_rows = config.get('num_rows', 10)
            report = PersistentReport(self.bot, self.plugin_name, f'{what}board.json',
                                      embed_name=f'{what}board', server=server, channel_id=channel_id)
            await report.render(server_name=server.name, num_rows=num_rows)
        # update the global board
        config = self.get_config()
        if f'{what}_channel' in config and config.get(f'{what}_board', False):
            num_rows = config.get('num_rows', 10)
            report = PersistentReport(self.bot, self.plugin_name, f'{what}board.json', embed_name=f'{what}board',
                                      channel_id=int(config[f'{what}_channel']))
            await report.render(server_name=None, num_rows=num_rows)

    @event(name="moose_text")
    async def moose_text(self, server: Server, data: dict) -> None:
        config = self.plugin.get_config(server)
        channel = self.bot.get_channel(int(config.get('CHANNELID_MAIN', -1)))
        if not channel:
            return
        await channel.send(data['text'], delete_after=self.config.get('delete_after'))

    @event(name="moose_bomb_result")
    async def moose_bomb_result(self, server: Server, data: dict) -> None:
        config = self.plugin.get_config(server)
        player: Player = server.get_player(name=data['player'])
        if player:
            with self.pool.connection() as conn:
                with conn.transaction():
                    conn.execute("""
                        INSERT INTO bomb_runs (mission_id, player_ucid, unit_type, range_name, distance, quality)
                        VALUES (%s, %s, %s, %s, %s, %s)
                    """, (server.mission_id, player.ucid, player.unit_type, data.get('rangename', 'n/a'),
                          data['distance'], BombQuality[data['quality']].value))
            await self.update_rangeboard(server, 'bomb')
        channel = self.bot.get_channel(int(config.get('CHANNELID_RANGE', -1)))
        if not channel:
            return
        fig, _ = self.get_funkplot().PlotBombRun(data)
        if not fig:
            self.log.error("Bomb result could not be plotted (due to missing data?)")
            return
        await self.send_fig(server, fig, channel)

    @event(name="moose_strafe_result")
    async def moose_strafe_result(self, server: Server, data: dict) -> None:
        config = self.plugin.get_config(server)
        player: Player = server.get_player(name=data['player'])
        if player:
            with self.pool.connection() as conn:
                with conn.transaction():
                    conn.execute("""
                        INSERT INTO strafe_runs (mission_id, player_ucid, unit_type, range_name, accuracy, quality)
                        VALUES (%s, %s, %s, %s, %s, %s)
                    """, (server.mission_id, player.ucid, player.unit_type, data.get('rangename', 'n/a'),
                          data['strafeAccuracy'], StrafeQuality[data['roundsQuality'].replace(' ', '_')].value if not data.get('invalid', False) else None))
            await self.update_rangeboard(server, 'strafe')
        channel = self.bot.get_channel(int(config.get('CHANNELID_RANGE', -1)))
        if not channel:
            return
        fig, _ = self.get_funkplot().PlotStrafeRun(data)
        if not fig:
            self.log.error("Strafe result could not be plotted (due to missing data?)")
            return
        await self.send_fig(server, fig, channel)

    @event(name="moose_lso_grade")
    async def moose_lso_grade(self, server: Server, data: dict) -> None:
        config = self.plugin.get_config(server)
        channel = self.bot.get_channel(int(config.get('CHANNELID_AIRBOSS', -1)))
        if not channel:
            return
        try:
            fig, _ = self.get_funkplot().PlotTrapSheet(data)
            if not fig:
                self.log.error("Trapsheet could not be plotted (due to missing data?)")
                return
            filename, buffer = self.save_fig(fig)
            with buffer:
                embed = self.create_lso_embed(data)
                embed.set_image(url=f"attachment://{filename}")
                await channel.send(embed=embed, file=discord.File(fp=buffer, filename=filename),
                                   delete_after=self.config.get('delete_after'))
        except (ValueError, TypeError):
            self.log.error("No trapsheet data received from DCS!")<|MERGE_RESOLUTION|>--- conflicted
+++ resolved
@@ -45,15 +45,9 @@
         theatre = self._GetVal(result, "theatre", "Unknown Map")
         theta = self._GetVal(result, "carrierrwy", -9)
 
-<<<<<<< HEAD
-        color = 0x000000 # Grey (Should only see this with a WOFD)
-        urlIm = "https://i.imgur.com/qwGBxgt.png"
-        if type(points) != str:
-=======
         color = 0x00ff00
         urlIm = "https://i.imgur.com/1bWgcV7.png"
         if isinstance(points, int) or isinstance(points, float):
->>>>>>> 9aab2d6e
             if points == 0:
                 color = 0xff0000  # red
                 urlIm = "https://i.imgur.com/6kbbdwl.png"
