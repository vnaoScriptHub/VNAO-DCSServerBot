from __future__ import annotations
import asyncio
import discord
import os
import shlex

from contextlib import closing
from core import utils, EventListener, PersistentReport, Plugin, Report, Status, Side, Mission, Player, Coalition, \
    Channel, DataObjectFactory, event, chat_command, ServiceRegistry
from datetime import datetime, timezone
from discord.ext import tasks
from psycopg.rows import dict_row
from queue import Queue
from typing import TYPE_CHECKING

if TYPE_CHECKING:
    from core import Server


class MissionEventListener(EventListener):
    EVENT_TEXTS = {
        Side.BLUE: {
            'takeoff': '```ansi\n\u001b[0;34mBLUE player {} took off from {}.```',
            'landing': '```ansi\n\u001b[0;34mBLUE player {} landed at {}.```',
            'eject': '```ansi\n\u001b[0;34mBLUE player {} ejected.```',
            'crash': '```ansi\n\u001b[0;34mBLUE player {} crashed.```',
            'pilot_death': '```ansi\n\u001b[0;34mBLUE player {} died.```',
            'kill': '```ansi\n\u001b[0;34mBLUE {} in {} killed {} {} in {} with {}.```',
            'friendly_fire': '```ansi\n\u001b[1;33mBLUE {} FRIENDLY FIRE onto {} with {}.```',
            'self_kill': '```ansi\n\u001b[0;34mBLUE player {} killed themselves - Ooopsie!```',
            'change_slot': '```ansi\n\u001b[0;34m{} player {} occupied {} {}```',
            'disconnect': '```ansi\n\u001b[0;34mBLUE player {} disconnected```'
        },
        Side.RED: {
            'takeoff': '```ansi\n\u001b[0;31mRED player {} took off from {}.```',
            'landing': '```ansi\n\u001b[0;31mRED player {} landed at {}.```',
            'eject': '```ansi\n\u001b[0;31mRED player {} ejected.```',
            'crash': '```ansi\n\u001b[0;31mRED player {} crashed.```',
            'pilot_death': '```ansi\n\u001b[0;31mRED player {} died.```',
            'kill': '```ansi\n\u001b[0;31mRED {} in {} killed {} {} in {} with {}.```',
            'friendly_fire': '```ansi\n\u001b[1;33mRED {} FRIENDLY FIRE onto {} with {}.```',
            'self_kill': '```ansi\n\u001b[0;31mRED player {} killed themselves - Ooopsie!```',
            'change_slot': '```ansi\n\u001b[0;31m{} player {} occupied {} {}```',
            'disconnect': '```ansi\n\u001b[0;31mRED player {} disconnected```'
        },
        Side.SPECTATOR: {
            'connect': '```\nPlayer {} connected to server```',
            'disconnect': '```\nPlayer {} disconnected```',
            'spectators': '```\n{} player {} returned to Spectators```',
            'crash': '```\nPlayer {} crashed.```',
            'pilot_death': '```\n[Player {} died.```',
            'kill': '```\n{} in {} killed {} {} in {} with {}.```',
            'friendly_fire': '```ansi\n\u001b[1;33m{} FRIENDLY FIRE onto {} with {}.```'
        },
        Side.UNKNOWN: {
            'kill': '```\n{} in {} killed {} {} in {} with {}.```'
        }
    }

    def __init__(self, plugin: Plugin):
        super().__init__(plugin)
        self.queue: dict[discord.TextChannel, Queue[str]] = dict()
        self.player_embeds: dict[str, bool] = dict()
        self.mission_embeds: dict[str, bool] = dict()
        self.print_queue.start()
        self.update_player_embed.start()
        self.update_mission_embed.start()

    async def shutdown(self):
        self.print_queue.cancel()
        await self.work_queue(True)
        self.update_player_embed.cancel()
        self.update_mission_embed.cancel()

    async def work_queue(self, flush: bool = False):
        for channel in self.queue.keys():
            if self.queue[channel].empty():
                continue
            messages: list[str] = []
            message_old = ''
            while not self.queue[channel].empty():
                message = self.queue[channel].get()
                if message != message_old:
                    messages.append(message)
                    message_old = message
                if messages.__sizeof__() > 1900:
                    if not flush:
                        break
                    await channel.send(''.join(messages))
                    messages.clear()
            if messages:
                await channel.send(''.join(messages))

    @tasks.loop(seconds=2)
    async def print_queue(self):
        try:
            await self.work_queue()
            if self.print_queue.seconds == 10:
                self.print_queue.change_interval(seconds=2)
        except discord.errors.DiscordException:
            self.print_queue.change_interval(seconds=10)
        except Exception as ex:
            self.log.debug("Exception in print_queue(): " + str(ex))

    @print_queue.before_loop
    async def before_check(self):
        await self.bot.wait_until_ready()

    @tasks.loop(seconds=5)
    async def update_player_embed(self):
        for server_name, update in self.player_embeds.items():
            if update:
                try:
<<<<<<< HEAD
                    server = self.bot.servers[server_name]
                    if not self.bot.config.getboolean(server.installation, 'COALITIONS'):
                        report = PersistentReport(self.bot, self.plugin_name, 'players.json', server, 'players_embed')
=======
                    server = self.bot.servers.get(server_name)
                    if server and not server.locals.get('coalitions'):
                        report = PersistentReport(self.bot, self.plugin_name, 'players.json',
                                                  embed_name='players_embed', server=server)
>>>>>>> 44a1ebf3
                        await report.render(server=server, sides=[Coalition.BLUE, Coalition.RED])
                except Exception as ex:
                    self.log.exception(ex)
                finally:
                    self.player_embeds[server_name] = False

    @tasks.loop(seconds=5)
    async def update_mission_embed(self):
        for server_name, update in self.mission_embeds.items():
            if update:
                try:
<<<<<<< HEAD
                    server = self.bot.servers[server_name]
                    if not server.settings:
                        return
                    players = server.get_active_players()
                    num_players = len(players) + 1
                    report = PersistentReport(self.bot, self.plugin_name, 'serverStatus.json', server, 'mission_embed')
                    await report.render(server=server, num_players=num_players)
=======
                    server = self.bot.servers.get(server_name)
                    if not server or not server.settings:
                        continue
                    report = PersistentReport(self.bot, self.plugin_name, 'serverStatus.json',
                                              embed_name='mission_embed', server=server)
                    await report.render(server=server)
>>>>>>> 44a1ebf3
                except Exception as ex:
                    self.log.exception(ex)
                finally:
                    self.mission_embeds[server_name] = False
<<<<<<< HEAD

    @event(name="sendMessage")
    async def sendMessage(self, server: Server, data: dict) -> None:
        if int(data['channel']) == -1:
            channel = server.get_channel(Channel.EVENTS)
        else:
            channel = self.bot.get_channel(int(data['channel']))
=======

    @print_queue.before_loop
    async def before_check(self):
        await self.bot.wait_until_ready()

    @event(name="sendMessage")
    async def sendMessage(self, server: Server, data: dict) -> None:
        channel_id = int(data['channel'])
        if channel_id == -1:
            channel_id = server.channels[Channel.EVENTS]
        channel = self.bot.get_channel(channel_id)
>>>>>>> 44a1ebf3
        if channel:
            await channel.send("```" + data['message'] + "```")

    @event(name="sendEmbed")
    async def sendEmbed(self, server: Server, data: dict) -> None:
        embed = utils.format_embed(data)
        if 'id' in data and len(data['id']) > 0:
            channel = int(data['channel'])
            if channel == -1:
                channel = Channel.STATUS
            await self.bot.setEmbed(embed_name=data['id'], embed=embed, channel_id=channel, server=server)
        else:
<<<<<<< HEAD
            if int(data['channel']) == -1:
                channel = server.get_channel(Channel.EVENTS)
            else:
                channel = self.bot.get_channel(int(data['channel']))
=======
            channel_id = int(data['channel'])
            if channel_id == -1:
                channel_id = server.channels[Channel.EVENTS]
            channel = self.bot.get_channel(channel_id)
>>>>>>> 44a1ebf3
            if channel:
                await channel.send(embed=embed)

    def send_dcs_event(self, server: Server, side: Side, message: str) -> None:
        events_channel = None
<<<<<<< HEAD
        if self.bot.config.getboolean(server.installation, 'COALITIONS'):
            if side == Side.RED:
                events_channel = server.get_channel(Channel.COALITION_RED_EVENTS)
            elif side == Side.BLUE:
                events_channel = server.get_channel(Channel.COALITION_BLUE_EVENTS)
        if not events_channel:
            events_channel = server.get_channel(Channel.EVENTS)
        if events_channel:
            if events_channel not in self.queue:
                self.queue[events_channel] = Queue()
            self.queue[events_channel].put(message)
=======
        if server.locals.get('coalitions'):
            if side == Side.RED:
                events_channel = server.channels[Channel.COALITION_RED_EVENTS]
            elif side == Side.BLUE:
                events_channel = server.channels[Channel.COALITION_BLUE_EVENTS]
        if not events_channel:
            events_channel = server.channels[Channel.EVENTS]
        if events_channel:
            if events_channel not in self.queue:
                self.queue[self.bot.get_channel(events_channel)] = Queue()
            self.queue[self.bot.get_channel(events_channel)].put(message)
>>>>>>> 44a1ebf3

    def display_mission_embed(self, server: Server):
        self.mission_embeds[server.name] = True

    # Display the list of active players
    def display_player_embed(self, server: Server):
        self.player_embeds[server.name] = True

    @event(name="callback")
    async def callback(self, server: Server, data: dict):
        if data['subcommand'] in ['startMission', 'restartMission', 'pause', 'shutdown']:
            data['command'] = data['subcommand']
            server.send_to_dcs(data)

    @staticmethod
    def _update_mission(server: Server, data: dict) -> None:
        if not server.current_mission:
            server.current_mission = DataObjectFactory().new(
                Mission.__name__, node=server.node, server=server, map=data['current_map'],
                name=data['current_mission'])
        server.current_mission.update(data)

    def _update_bans(self, server: Server):
        with self.pool.connection() as conn:
            with closing(conn.cursor(row_factory=dict_row)) as cursor:
                for ban in cursor.execute('SELECT ucid, reason, banned_until FROM bans WHERE banned_until >= NOW()'):
                    if ban['banned_until'].year == 9999:
                        until = 'never'
                    else:
                        until = ban['banned_until'].astimezone(timezone.utc).strftime('%Y-%m-%d %H:%M') + ' (UTC)'
                    server.send_to_dcs({
                        "command": "ban",
                        "ucid": ban['ucid'],
                        "reason": ban['reason'],
                        "banned_until": until
                    })

    def init_mission(self, server: Server, data: dict) -> None:
        if not server.current_mission:
            server.current_mission = DataObjectFactory().new(Mission.__name__, bot=self.bot, server=server,
                                                             map=data['current_map'], name=data['current_mission'])
        server.current_mission.update(data)

    @event(name="registerDCSServer")
    async def registerDCSServer(self, server: Server, data: dict) -> None:
        # the server is starting up
        # if not data['channel'].startswith('sync-'):
        #    return
        self._update_bans(server)
        if 'current_mission' not in data:
            server.status = Status.STOPPED
            return
<<<<<<< HEAD
        # the server was started already, but the bot wasn't
        self.init_mission(server, data)
=======
        self._update_mission(server, data)
>>>>>>> 44a1ebf3
        if 'players' not in data:
            server.players.clear()
            data['players'] = []
            server.status = Status.STOPPED
<<<<<<< HEAD
        else:
=======
        elif data['channel'].startswith('sync-'):
>>>>>>> 44a1ebf3
            server.status = Status.PAUSED if data['pause'] is True else Status.RUNNING
        server.afk.clear()
        for p in data['players']:
            if p['id'] == 1:
                continue
<<<<<<< HEAD
            player: Player = DataObjectFactory().new(Player.__name__, bot=self.bot, server=server, id=p['id'],
                                                     name=p['name'], active=p['active'], side=Side(p['side']),
                                                     ucid=p['ucid'], slot=int(p['slot']), sub_slot=p['sub_slot'],
                                                     unit_callsign=p['unit_callsign'], unit_name=p['unit_name'],
                                                     unit_type=p['unit_type'],
                                                     unit_display_name=p.get('unit_display_name', p['unit_type']),
                                                     group_id=p['group_id'], group_name=p['group_name'], banned=False)
            server.add_player(player)
=======
            player: Player = server.get_player(ucid=p['ucid'])
            if not player:
                player: Player = DataObjectFactory().new(
                    Player.__name__, node=server.node, server=server, id=p['id'], name=p['name'], active=p['active'],
                    side=Side(p['side']), ucid=p['ucid'], slot=int(p['slot']), sub_slot=p['sub_slot'],
                    unit_callsign=p['unit_callsign'], unit_name=p['unit_name'], unit_type=p['unit_type'],
                    unit_display_name=p.get('unit_display_name', p['unit_type']), group_id=p['group_id'],
                    group_name=p['group_name'])
                server.add_player(player)
            else:
                player.update(p)
>>>>>>> 44a1ebf3
            if Side(p['side']) == Side.SPECTATOR:
                server.afk[player.ucid] = datetime.now()
        self.display_mission_embed(server)
        self.display_player_embed(server)

    @event(name="onMissionLoadBegin")
    async def onMissionLoadBegin(self, server: Server, data: dict) -> None:
        server.status = Status.LOADING
        self._update_mission(server, data)
        if server.settings:
            self.display_mission_embed(server)
        self.display_player_embed(server)

    @event(name="onMissionLoadEnd")
    async def onMissionLoadEnd(self, server: Server, data: dict) -> None:
<<<<<<< HEAD
        self.init_mission(server, data)
=======
        self._update_mission(server, data)
>>>>>>> 44a1ebf3
        self.display_mission_embed(server)

    @event(name="onSimulationStart")
    async def onSimulationStart(self, server: Server, data: dict) -> None:
        server.status = Status.PAUSED
        self.display_mission_embed(server)

    @event(name="getMissionUpdate")
    async def getMissionUpdate(self, server: Server, data: dict) -> None:
        if not server.current_mission:
            server.status = Status.STOPPED
            return
        elif data['pause'] and server.status == Status.RUNNING:
            server.status = Status.PAUSED
        elif not data['pause'] and server.status != Status.RUNNING:
            server.status = Status.RUNNING
        server.current_mission.mission_time = data['mission_time']
        server.current_mission.real_time = data['real_time']
        self.display_mission_embed(server)

    @event(name="onSimulationStop")
    async def onSimulationStop(self, server: Server, data: dict) -> None:
        server.status = Status.STOPPED
        self.display_mission_embed(server)

    @event(name="onSimulationPause")
    async def onSimulationPause(self, server: Server, data: dict) -> None:
        server.status = Status.PAUSED
        self.display_mission_embed(server)

    @event(name="onSimulationResume")
    async def onSimulationResume(self, server: Server, data: dict) -> None:
        server.status = Status.RUNNING
        self.display_mission_embed(server)

    @event(name="onPlayerConnect")
    async def onPlayerConnect(self, server: Server, data: dict) -> None:
        if data['id'] == 1:
            return
        self.send_dcs_event(server, Side.SPECTATOR, self.EVENT_TEXTS[Side.SPECTATOR]['connect'].format(data['name']))
        player: Player = server.get_player(ucid=data['ucid'])
        if not player or player.id == 1:
            player: Player = DataObjectFactory().new(
                Player.__name__, node=server.node, server=server, id=data['id'], name=data['name'],
                active=data['active'], side=Side(data['side']), ucid=data['ucid'])
            server.add_player(player)
        else:
            player.update(data)
        if player.member:
            server.send_to_dcs({
                'command': 'uploadUserRoles',
                'id': player.id,
                'ucid': player.ucid,
                'roles': [x.name for x in player.member.roles]
            })

    @event(name="onPlayerStart")
    async def onPlayerStart(self, server: Server, data: dict) -> None:
        if data['id'] == 1 or 'ucid' not in data:
            return
        player: Player = server.get_player(id=data['id'])
        if not player:
            player = DataObjectFactory().new(
                Player.__name__, node=server.node, server=server, id=data['id'], name=data['name'],
                active=data['active'], side=Side(data['side']), ucid=data['ucid'])
            server.add_player(player)
        else:
            player.update(data)
        # add the player to the afk list
        server.afk[player.ucid] = datetime.now()
        self.display_mission_embed(server)
        self.display_player_embed(server)

    @event(name="onPlayerStop")
    async def onPlayerStop(self, server: Server, data: dict) -> None:
        if data['id'] == 1:
            return
        player: Player = server.get_player(id=data['id'])
        if player:
            player.active = False
            if player.ucid in server.afk:
                del server.afk[player.ucid]
        self.display_mission_embed(server)
        self.display_player_embed(server)

    @event(name="onPlayerChangeSlot")
    async def onPlayerChangeSlot(self, server: Server, data: dict) -> None:
        if 'side' not in data:
            return
        player: Player = server.get_player(id=data['id'])
        if not player:
            return
        try:
            if Side(data['side']) != Side.SPECTATOR:
                if player.ucid in server.afk:
                    del server.afk[player.ucid]
                side = Side(data['side'])
                self.send_dcs_event(server, side, self.EVENT_TEXTS[side]['change_slot'].format(
                    player.side.name if player.side != Side.SPECTATOR else 'NEUTRAL',
                    data['name'], Side(data['side']).name, data['unit_type']))
            else:
                server.afk[player.ucid] = datetime.now()
                self.send_dcs_event(server, Side.SPECTATOR,
                                    self.EVENT_TEXTS[Side.SPECTATOR]['spectators'].format(player.side.name,
<<<<<<< HEAD
                                                                                             data['name']))
=======
                                                                                          data['name']))
>>>>>>> 44a1ebf3
        finally:
            if player:
                player.update(data)
            self.display_player_embed(server)

    @event(name="onGameEvent")
    async def onGameEvent(self, server: Server, data: dict) -> None:
        # ignore game events until the server is not initialized correctly
        if server.status not in [Status.RUNNING, Status.STOPPED]:
            return
        if data['eventName'] in ['mission_end', 'connect', 'change_slot']:  # these events are handled differently
            return
        elif data['eventName'] == 'disconnect':
            if data['arg1'] == 1:
                return
            player = server.get_player(id=data['arg1'])
            if not player:
                return
            try:
                self.send_dcs_event(server, player.side,
                                    self.EVENT_TEXTS[player.side]['disconnect'].format(player.name))
            finally:
                player.active = False
                if player.ucid in server.afk:
                    del server.afk[player.ucid]
                self.display_mission_embed(server)
                self.display_player_embed(server)
        elif data['eventName'] == 'friendly_fire' and data['arg1'] != data['arg3']:
            player1 = server.get_player(id=data['arg1'])
            if data['arg3'] != -1:
                player2 = server.get_player(id=data['arg3'])
            else:
                # TODO: remove if issue with Forrestal is fixed
                return
#                player2 = None
            self.send_dcs_event(server, player1.side, self.EVENT_TEXTS[player1.side][data['eventName']].format(
                'player ' + player1.name, ('player ' + player2.name) if player2 is not None else 'AI',
                data['arg2'] or 'Cannon/Bomblet'))
        elif data['eventName'] == 'self_kill':
            player = server.get_player(id=data['arg1']) if data['arg1'] != -1 else None
            self.send_dcs_event(server, player.side,
                                self.EVENT_TEXTS[player.side][data['eventName']].format(player.name))
        elif data['eventName'] == 'kill':
            # Player is not an AI
            player1 = server.get_player(id=data['arg1']) if data['arg1'] != -1 else None
            player2 = server.get_player(id=data['arg4']) if data['arg4'] != -1 else None
            side = Side(data['arg3'])
            self.send_dcs_event(server, side, self.EVENT_TEXTS[side][data['eventName']].format(
                ('player ' + player1.name) if player1 is not None else 'AI',
                data['arg2'] or 'SCENERY', Side(data['arg6']).name,
                ('player ' + player2.name) if player2 is not None else 'AI',
                data['arg5'] or 'SCENERY', data['arg7'] or 'Cannon/Bomblet'))
            # report teamkills from players to admins (only on public servers)
            if server.is_public() and player1 and player2 and data['arg1'] != data['arg4'] \
                    and data['arg3'] == data['arg6']:
                name = ('Member ' + player1.member.display_name) if player1.member else ('Player ' + player1.display_name)
                await self.bot.get_admin_channel(server).send(
                    f'{name} (ucid={player1.ucid}) is killing team members. Please investigate.'
                )
        elif data['eventName'] in ['takeoff', 'landing', 'crash', 'eject', 'pilot_death']:
            if data['arg1'] != -1:
                player = server.get_player(id=data['arg1'])
                if not player:
                    return
                if data['eventName'] in ['takeoff', 'landing']:
                    self.send_dcs_event(server, player.side, self.EVENT_TEXTS[player.side][data['eventName']].format(
                        player.name, data['arg3'] if len(data['arg3']) > 0 else 'ground'))
                else:
                    self.send_dcs_event(server, player.side,
                                        self.EVENT_TEXTS[player.side][data['eventName']].format(player.name))

    @chat_command(name="atis", usage="<airport>", help="display ATIS information")
    async def atis(self, server: Server, player: Player, params: list[str]):
        if len(params) == 0:
            player.sendChatMessage(f"Usage: -atis <airbase/code>")
            return
        name = ' '.join(params)
        for airbase in server.current_mission.airbases:
            if (name.casefold() in airbase['name'].casefold()) or (name.upper() == airbase['code']):
                response = await server.send_to_dcs_sync({
                    "command": "getWeatherInfo",
                    "x": airbase['position']['x'],
                    "y": airbase['position']['y'],
                    "z": airbase['position']['z']
                })
                report = Report(self.bot, self.plugin_name, 'atis-ingame.json')
                env = await report.render(airbase=airbase, data=response)
                message = utils.embed_to_simpletext(env.embed)
                player.sendUserMessage(message, 30)
                return
        player.sendChatMessage(f"No ATIS information found for {name}.")

    @chat_command(name="restart", roles=['DCS Admin'], usage="[time]", help="restart the running mission")
    async def restart(self, server: Server, player: Player, params: list[str]):
        delay = int(params[0]) if len(params) > 0 else 0
        if delay > 0:
            message = f'!!! Server will be restarted in {utils.format_time(delay)}!!!'
        else:
            message = '!!! Server will be restarted NOW !!!'
        server.sendPopupMessage(Coalition.ALL, message)
        self.bot.loop.call_soon(asyncio.create_task, server.current_mission.restart())

    @chat_command(name="list", roles=['DCS Admin'], help="lists available missions")
    async def _list(self, server: Server, player: Player, params: list[str]):
        missions = server.settings['missionList']
        message = 'The following missions are available:\n'
        for i in range(0, len(missions)):
            mission = missions[i]
            mission = mission[(mission.rfind(os.path.sep) + 1):-4]
            message += f"{i + 1} {mission}\n"
        message += f"\nUse {self.prefix}load <number> to load that mission"
        player.sendUserMessage(message, 30)

    @chat_command(name="load", roles=['DCS Admin'], usage="<number>", help="load a specific mission")
    async def load(self, server: Server, player: Player, params: list[str]):
        self.bot.loop.call_soon(asyncio.create_task, server.loadMission(int(params[0])))

    @chat_command(name="ban", roles=['DCS Admin'], usage="<name> [reason]", help="ban a user for 30 days")
    async def ban(self, server: Server, player: Player, params: list[str]):
        if not params:
            player.sendChatMessage(
                f"Usage: {self.prefix}kick <name> [reason]")
            return
        params = shlex.split(' '.join(params))
        name = params[0]
        if len(params) > 1:
            reason = ' '.join(params[1:])
        else:
            reason = 'n/a'
        delinquent: Player = server.get_player(name=name, active=True)
        if not delinquent:
            player.sendChatMessage(f"Player {name} not found. Use \"\" around names with blanks.")
            return
        ServiceRegistry.get('ServiceBus').ban(delinquent.ucid, player.member.display_name, reason, 3)
        player.sendChatMessage(f"User {name} banned for 3 days.")
        await self.bot.audit(f'Player {delinquent.display_name} banned for 3 days' +
                             (f' with reason "{reason}".' if reason != 'n/a' else '.'),
                             user=player.member)

    @chat_command(name="kick", roles=['DCS Admin'], usage="<name> [reason]", help="kick a user")
    async def kick(self, server: Server, player: Player, params: list[str]):
        if not params:
            player.sendChatMessage(
                f"Usage: {self.prefix}kick <name> [reason]")
            return
        params = shlex.split(' '.join(params))
        name = params[0]
        if len(params) > 1:
            reason = ' '.join(params[1:])
        else:
            reason = 'n/a'
        delinquent: Player = server.get_player(name=name, active=True)
        if not delinquent:
            player.sendChatMessage(f"Player {name} not found. Use \"\" around names with blanks.")
            return
        server.kick(delinquent, reason)
        player.sendChatMessage(f"User {name} kicked.")
        await self.bot.audit(f'Player {delinquent.display_name} kicked' +
                             (f' with reason "{reason}".' if reason != 'n/a' else '.'),
                             user=player.member)

    @chat_command(name="spec", roles=['DCS Admin'], usage="<name> [reason]", help="moves a user to spectators")
    async def spec(self, server: Server, player: Player, params: list[str]):
        if not params:
            player.sendChatMessage(
                f"Usage: {self.prefix}spec <name> [reason]")
            return
        params = shlex.split(' '.join(params))
        name = params[0]
        if len(params) > 1:
            reason = ' '.join(params[1:])
        else:
            reason = 'n/a'
        delinquent: Player = server.get_player(name=name, active=True)
        if not delinquent:
            player.sendChatMessage(f"Player {name} not found. Use \"\" around names with blanks.")
            return
        server.move_to_spectators(delinquent, reason)
        player.sendChatMessage(f"User {name} moved to spectators.")
        await self.bot.audit(f'Player {delinquent.display_name} moved to spectators' +
                             (f' with reason "{reason}".' if reason != 'n/a' else '.'),
                             user=player.member)

    @chat_command(name="911", usage="<message>", help="send an alert to admins (misuse will be punished!)")
    async def call911(self, server: Server, player: Player, params: list[str]):
        mentions = ''
        for role_name in self.bot.roles['DCS Admin']:
            role: discord.Role = discord.utils.get(self.bot.guilds[0].roles, name=role_name)
            if role:
                mentions += role.mention
        message = ' '.join(params)
        embed = discord.Embed(title='MAYDAY // 911 Call', colour=discord.Color.blue())
        embed.set_image(url="https://media.tenor.com/pDRfpNAXfmcAAAAC/despicable-me-minions.gif")
        embed.description = message
        embed.add_field(name="Server", value=server.name, inline=False)
        embed.add_field(name="Player", value=player.name)
        embed.add_field(name="UCID", value=player.ucid)
        await self.bot.get_admin_channel(server).send(mentions, embed=embed)

    @chat_command(name="preset", aliases=["presets"], roles=['DCS Admin'], usage="<preset>",
                  help="load a specific weather preset")
    async def preset(self, server: Server, player: Player, params: list[str]):
        async def change_preset(preset: str):
            filename = await server.get_current_mission_file()
            new_filename = await server.modifyMission(filename, [preset])
            missions = server.settings['missionList']
            if filename in missions:
                await server.deleteMission(missions.index(filename) + 1)
            await server.addMission(new_filename, autostart=True)
            await server.restart(smooth=True)
            await self.bot.audit(f"changed preset to {preset}", server=server, user=player.ucid)

        config = self.plugin.get_config(server)
        if config and 'presets' in config:
            presets = list(config['presets'].keys())
            if not params:
                message = 'The following presets are available:\n'
                for i in range(0, len(presets)):
                    preset = presets[i]
                    message += f"{i + 1} {preset}\n"
                message += f"\nUse {self.prefix}preset <number> to load that preset " \
                           f"(mission will be restarted!)"
                player.sendUserMessage(message, 30)
            else:
                n = int(params[0]) - 1
                self.bot.loop.call_soon(asyncio.create_task, change_preset, presets[n])
        else:
            player.sendChatMessage(f"There are no presets available to select.")<|MERGE_RESOLUTION|>--- conflicted
+++ resolved
@@ -111,16 +111,10 @@
         for server_name, update in self.player_embeds.items():
             if update:
                 try:
-<<<<<<< HEAD
-                    server = self.bot.servers[server_name]
-                    if not self.bot.config.getboolean(server.installation, 'COALITIONS'):
-                        report = PersistentReport(self.bot, self.plugin_name, 'players.json', server, 'players_embed')
-=======
                     server = self.bot.servers.get(server_name)
                     if server and not server.locals.get('coalitions'):
                         report = PersistentReport(self.bot, self.plugin_name, 'players.json',
                                                   embed_name='players_embed', server=server)
->>>>>>> 44a1ebf3
                         await report.render(server=server, sides=[Coalition.BLUE, Coalition.RED])
                 except Exception as ex:
                     self.log.exception(ex)
@@ -132,35 +126,16 @@
         for server_name, update in self.mission_embeds.items():
             if update:
                 try:
-<<<<<<< HEAD
-                    server = self.bot.servers[server_name]
-                    if not server.settings:
-                        return
-                    players = server.get_active_players()
-                    num_players = len(players) + 1
-                    report = PersistentReport(self.bot, self.plugin_name, 'serverStatus.json', server, 'mission_embed')
-                    await report.render(server=server, num_players=num_players)
-=======
                     server = self.bot.servers.get(server_name)
                     if not server or not server.settings:
                         continue
                     report = PersistentReport(self.bot, self.plugin_name, 'serverStatus.json',
                                               embed_name='mission_embed', server=server)
                     await report.render(server=server)
->>>>>>> 44a1ebf3
                 except Exception as ex:
                     self.log.exception(ex)
                 finally:
                     self.mission_embeds[server_name] = False
-<<<<<<< HEAD
-
-    @event(name="sendMessage")
-    async def sendMessage(self, server: Server, data: dict) -> None:
-        if int(data['channel']) == -1:
-            channel = server.get_channel(Channel.EVENTS)
-        else:
-            channel = self.bot.get_channel(int(data['channel']))
-=======
 
     @print_queue.before_loop
     async def before_check(self):
@@ -172,7 +147,6 @@
         if channel_id == -1:
             channel_id = server.channels[Channel.EVENTS]
         channel = self.bot.get_channel(channel_id)
->>>>>>> 44a1ebf3
         if channel:
             await channel.send("```" + data['message'] + "```")
 
@@ -185,35 +159,15 @@
                 channel = Channel.STATUS
             await self.bot.setEmbed(embed_name=data['id'], embed=embed, channel_id=channel, server=server)
         else:
-<<<<<<< HEAD
-            if int(data['channel']) == -1:
-                channel = server.get_channel(Channel.EVENTS)
-            else:
-                channel = self.bot.get_channel(int(data['channel']))
-=======
             channel_id = int(data['channel'])
             if channel_id == -1:
                 channel_id = server.channels[Channel.EVENTS]
             channel = self.bot.get_channel(channel_id)
->>>>>>> 44a1ebf3
             if channel:
                 await channel.send(embed=embed)
 
     def send_dcs_event(self, server: Server, side: Side, message: str) -> None:
         events_channel = None
-<<<<<<< HEAD
-        if self.bot.config.getboolean(server.installation, 'COALITIONS'):
-            if side == Side.RED:
-                events_channel = server.get_channel(Channel.COALITION_RED_EVENTS)
-            elif side == Side.BLUE:
-                events_channel = server.get_channel(Channel.COALITION_BLUE_EVENTS)
-        if not events_channel:
-            events_channel = server.get_channel(Channel.EVENTS)
-        if events_channel:
-            if events_channel not in self.queue:
-                self.queue[events_channel] = Queue()
-            self.queue[events_channel].put(message)
-=======
         if server.locals.get('coalitions'):
             if side == Side.RED:
                 events_channel = server.channels[Channel.COALITION_RED_EVENTS]
@@ -225,7 +179,6 @@
             if events_channel not in self.queue:
                 self.queue[self.bot.get_channel(events_channel)] = Queue()
             self.queue[self.bot.get_channel(events_channel)].put(message)
->>>>>>> 44a1ebf3
 
     def display_mission_embed(self, server: Server):
         self.mission_embeds[server.name] = True
@@ -278,36 +231,17 @@
         if 'current_mission' not in data:
             server.status = Status.STOPPED
             return
-<<<<<<< HEAD
-        # the server was started already, but the bot wasn't
-        self.init_mission(server, data)
-=======
         self._update_mission(server, data)
->>>>>>> 44a1ebf3
         if 'players' not in data:
             server.players.clear()
             data['players'] = []
             server.status = Status.STOPPED
-<<<<<<< HEAD
-        else:
-=======
         elif data['channel'].startswith('sync-'):
->>>>>>> 44a1ebf3
             server.status = Status.PAUSED if data['pause'] is True else Status.RUNNING
         server.afk.clear()
         for p in data['players']:
             if p['id'] == 1:
                 continue
-<<<<<<< HEAD
-            player: Player = DataObjectFactory().new(Player.__name__, bot=self.bot, server=server, id=p['id'],
-                                                     name=p['name'], active=p['active'], side=Side(p['side']),
-                                                     ucid=p['ucid'], slot=int(p['slot']), sub_slot=p['sub_slot'],
-                                                     unit_callsign=p['unit_callsign'], unit_name=p['unit_name'],
-                                                     unit_type=p['unit_type'],
-                                                     unit_display_name=p.get('unit_display_name', p['unit_type']),
-                                                     group_id=p['group_id'], group_name=p['group_name'], banned=False)
-            server.add_player(player)
-=======
             player: Player = server.get_player(ucid=p['ucid'])
             if not player:
                 player: Player = DataObjectFactory().new(
@@ -319,7 +253,6 @@
                 server.add_player(player)
             else:
                 player.update(p)
->>>>>>> 44a1ebf3
             if Side(p['side']) == Side.SPECTATOR:
                 server.afk[player.ucid] = datetime.now()
         self.display_mission_embed(server)
@@ -335,11 +268,7 @@
 
     @event(name="onMissionLoadEnd")
     async def onMissionLoadEnd(self, server: Server, data: dict) -> None:
-<<<<<<< HEAD
-        self.init_mission(server, data)
-=======
         self._update_mission(server, data)
->>>>>>> 44a1ebf3
         self.display_mission_embed(server)
 
     @event(name="onSimulationStart")
@@ -444,11 +373,7 @@
                 server.afk[player.ucid] = datetime.now()
                 self.send_dcs_event(server, Side.SPECTATOR,
                                     self.EVENT_TEXTS[Side.SPECTATOR]['spectators'].format(player.side.name,
-<<<<<<< HEAD
-                                                                                             data['name']))
-=======
                                                                                           data['name']))
->>>>>>> 44a1ebf3
         finally:
             if player:
                 player.update(data)
