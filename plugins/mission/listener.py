from __future__ import annotations
import asyncio
import discord
import os
import shlex

from core import utils, EventListener, PersistentReport, Plugin, Report, Status, Side, Mission, Player, Coalition, \
    Channel, DataObjectFactory, event, chat_command, ServiceRegistry, Member
from datetime import datetime, timezone
from discord.ext import tasks
from psycopg.rows import dict_row
from queue import Queue
from services import ServiceBus
from typing import TYPE_CHECKING


if TYPE_CHECKING:
    from core import Server


class MissionEventListener(EventListener):
    EVENT_TEXTS = {
        Side.BLUE: {
            'takeoff': '```ansi\n\u001b[0;34mBLUE player {} took off from {}.```',
            'landing': '```ansi\n\u001b[0;34mBLUE player {} landed at {}.```',
            'eject': '```ansi\n\u001b[0;34mBLUE player {} ejected.```',
            'crash': '```ansi\n\u001b[0;34mBLUE player {} crashed.```',
            'pilot_death': '```ansi\n\u001b[0;34mBLUE player {} died.```',
            'kill': '```ansi\n\u001b[0;34mBLUE {} in {} killed {} {} in {} with {}.```',
            'friendly_fire': '```ansi\n\u001b[1;33mBLUE {} FRIENDLY FIRE onto {} with {}.```',
            'self_kill': '```ansi\n\u001b[0;34mBLUE player {} killed themselves - Ooopsie!```',
            'change_slot': '```ansi\n\u001b[0;34m{} player {} occupied {} {}```',
            'disconnect': '```ansi\n\u001b[0;34mBLUE player {} disconnected```'
        },
        Side.RED: {
            'takeoff': '```ansi\n\u001b[0;31mRED player {} took off from {}.```',
            'landing': '```ansi\n\u001b[0;31mRED player {} landed at {}.```',
            'eject': '```ansi\n\u001b[0;31mRED player {} ejected.```',
            'crash': '```ansi\n\u001b[0;31mRED player {} crashed.```',
            'pilot_death': '```ansi\n\u001b[0;31mRED player {} died.```',
            'kill': '```ansi\n\u001b[0;31mRED {} in {} killed {} {} in {} with {}.```',
            'friendly_fire': '```ansi\n\u001b[1;33mRED {} FRIENDLY FIRE onto {} with {}.```',
            'self_kill': '```ansi\n\u001b[0;31mRED player {} killed themselves - Ooopsie!```',
            'change_slot': '```ansi\n\u001b[0;31m{} player {} occupied {} {}```',
            'disconnect': '```ansi\n\u001b[0;31mRED player {} disconnected```'
        },
        Side.NEUTRAL: {
            'takeoff': '```ansi\n\u001b[0;32mNEUTRAL player {} took off from {}.```',
            'landing': '```ansi\n\u001b[0;32mNEUTRAL player {} landed at {}.```',
            'eject': '```ansi\n\u001b[0;32mNEUTRAL player {} ejected.```',
            'crash': '```ansi\n\u001b[0;32mNEUTRAL player {} crashed.```',
            'pilot_death': '```ansi\n\u001b[0;32mNEUTRAL player {} died.```',
            'kill': '```ansi\n\u001b[0;32mNEUTRAL {} in {} killed {} {} in {} with {}.```',
            'friendly_fire': '```ansi\n\u001b[1;33mNEUTRAL {} FRIENDLY FIRE onto {} with {}.```',
            'self_kill': '```ansi\n\u001b[0;32mNEUTRAL player {} killed themselves - Ooopsie!```',
            'change_slot': '```ansi\n\u001b[0;32m{} player {} occupied {} {}```',
            'disconnect': '```ansi\n\u001b[0;32mNEUTRAL player {} disconnected```'
        },
        Side.SPECTATOR: {
            'connect': '```\nPlayer {} connected to server```',
            'disconnect': '```\nPlayer {} disconnected```',
            'spectators': '```\n{} player {} returned to Spectators```',
            'takeoff': '```\nPlayer {} took off from {}.```',
            'landing': '```\nPlayer {} landed at {}.```',
            'crash': '```\nPlayer {} crashed.```',
            'eject': '```\nPlayer {} ejected.```',
            'pilot_death': '```\n[Player {} died.```',
            'kill': '```\n{} in {} killed {} {} in {} with {}.```',
            'friendly_fire': '```ansi\n\u001b[1;33m{} FRIENDLY FIRE onto {} with {}.```'
        },
        Side.UNKNOWN: {
            'takeoff': '```\n{} took off from {}.```',
            'landing': '```\n{} landed at {}.```',
            'eject': '```\n{} ejected.```',
            'crash': '```\n{} crashed.```',
            'pilot_death': '```\n{} died.```',
            'kill': '```\n{} in {} killed {} {} in {} with {}.```',
            'friendly_fire': '```ansi\n\u001b[1;33m{} FRIENDLY FIRE onto {} with {}.```',
            'self_kill': '```\n{} killed themselves - Ooopsie!```'
        }
    }

    def __init__(self, plugin: Plugin):
        super().__init__(plugin)
        self.queue: dict[int, Queue[str]] = dict()
        self.player_embeds: dict[str, bool] = dict()
        self.mission_embeds: dict[str, bool] = dict()
        self.print_queue.start()
        self.update_player_embed.start()
        self.update_mission_embed.start()

    async def shutdown(self):
        self.print_queue.cancel()
        await self.work_queue()
        self.update_player_embed.cancel()
        self.update_mission_embed.cancel()

    async def work_queue(self):
        for channel in list(self.queue.keys()):
            if self.queue[channel].empty():
                continue
            _channel = self.bot.get_channel(channel)
            if not _channel:
                _channel = await self.bot.fetch_channel(channel)
                if not _channel:
                    return
            messages = message_old = ''
            while not self.queue[channel].empty():
                message = self.queue[channel].get()
                if message != message_old:
                    if len(messages + message) > 2000:
                        await _channel.send(messages)
                        messages = message
                    else:
                        messages += message
                    message_old = message
            if messages:
                await _channel.send(messages)

    @tasks.loop(seconds=2)
    async def print_queue(self):
        try:
            await self.work_queue()
            if self.print_queue.seconds == 10:
                self.print_queue.change_interval(seconds=2)
        except discord.DiscordException as ex:
            self.log.exception(ex)
            self.print_queue.change_interval(seconds=10)
        except Exception as ex:
            self.log.debug("Exception in print_queue(): " + str(ex))

    @tasks.loop(seconds=5)
    async def update_player_embed(self):
        for server_name, update in self.player_embeds.copy().items():
            if update:
                try:
                    server = self.bot.servers.get(server_name)
                    if server and not server.locals.get('coalitions'):
                        report = PersistentReport(self.bot, self.plugin_name, 'players.json',
                                                  embed_name='players_embed', server=server)
                        await report.render(server=server, sides=[Coalition.BLUE, Coalition.RED])
                except Exception as ex:
                    self.log.exception(ex)
                finally:
                    self.player_embeds[server_name] = False

    @tasks.loop(seconds=5)
    async def update_mission_embed(self):
        for server_name, update in self.mission_embeds.copy().items():
            if update:
                try:
                    server = self.bot.servers.get(server_name)
                    if not server or not server.settings:
                        continue
                    report = PersistentReport(self.bot, self.plugin_name, 'serverStatus.json',
                                              embed_name='mission_embed', server=server)
                    await report.render(server=server)
                except Exception as ex:
                    self.log.exception(ex)
                finally:
                    self.mission_embeds[server_name] = False

    @print_queue.before_loop
    async def before_check(self):
        await self.bot.wait_until_ready()

    @event(name="sendMessage")
    async def sendMessage(self, server: Server, data: dict) -> None:
        channel_id = int(data['channel'])
        if channel_id == -1:
            channel_id = server.channels[Channel.EVENTS]
        channel = self.bot.get_channel(channel_id)
        if channel:
            message = "```" + data['message'] + "```"
            if 'mention' in data:
                message = ''.join([
                    self.bot.get_role(role).mention for role in self.bot.roles[data['mention']]
                ]) + message
            await channel.send(message)

    @event(name="sendEmbed")
    async def sendEmbed(self, server: Server, data: dict) -> None:
        embed = utils.format_embed(data)
        if 'id' in data and len(data['id']) > 0:
            channel = int(data['channel'])
            if channel == -1:
                channel = Channel.STATUS
            await self.bot.setEmbed(embed_name=data['id'], embed=embed, channel_id=channel, server=server)
        else:
            channel_id = int(data['channel'])
            if channel_id == -1:
                channel_id = server.channels[Channel.EVENTS]
            channel = self.bot.get_channel(channel_id)
            if channel:
                await channel.send(embed=embed)

    def send_dcs_event(self, server: Server, side: Side, message: str) -> None:
        events_channel = None
        if server.locals.get('coalitions'):
            if side == Side.RED:
                events_channel = server.channels.get(Channel.COALITION_RED_EVENTS, -1)
            elif side == Side.BLUE:
                events_channel = server.channels.get(Channel.COALITION_BLUE_EVENTS, -1)
        if not events_channel:
            events_channel = server.channels.get(Channel.EVENTS, -1)
        if int(events_channel) != -1:
            if events_channel not in self.queue:
                self.queue[events_channel] = Queue()
            self.queue[events_channel].put(message)

    def display_mission_embed(self, server: Server):
        self.mission_embeds[server.name] = True

    # Display the list of active players
    def display_player_embed(self, server: Server):
        self.player_embeds[server.name] = True

    @event(name="callback")
    async def callback(self, server: Server, data: dict):
        if data['subcommand'] in ['startMission', 'restartMission', 'pause', 'shutdown']:
            data['command'] = data['subcommand']
            server.send_to_dcs(data)

    @staticmethod
    def _update_mission(server: Server, data: dict) -> None:
        if not server.current_mission:
            server.current_mission = DataObjectFactory().new(Mission, node=server.node, server=server,
                                                             map=data['current_map'], name=data['current_mission'])
        server.current_mission.update(data)

    async def _update_bans(self, server: Server):
        def _get_until(until: datetime) -> str:
            if until.year == 9999:
                return 'never'
            else:
                return until.strftime('%Y-%m-%d %H:%M') + ' (UTC)'

        async with self.apool.connection() as conn:
            async with conn.cursor(row_factory=dict_row) as cursor:
                await cursor.execute("""
                    SELECT ucid, reason, banned_until 
                    FROM bans WHERE banned_until > (NOW() AT TIME ZONE 'utc')
                """)
                batch = []
                async for ban in cursor:
                    batch.append({
                        "ucid": ban['ucid'],
                        "reason": ban['reason'],
                        "banned_until": _get_until(ban['banned_until'])
                    })
                    if len(batch) >= 25:
                        server.send_to_dcs({
                            "command": "ban",
                            "batch": batch
                        })
                        batch = []

                # send the remaining bans (if any) in the last batch
                if batch:
                    server.send_to_dcs({
                        "command": "ban",
                        "batch": batch
                    })

    async def _watchlist_alert(self, server: Server, player: Player):
        mentions = ''.join([self.bot.get_role(role).mention for role in self.bot.roles['DCS Admin']])
        embed = discord.Embed(title='Watchlist member joined!', colour=discord.Color.red())
        embed.description = "A user just joined that you put on the watchlist."
        embed.add_field(name="Server", value=server.name, inline=False)
        embed.add_field(name="Player", value=player.name)
        embed.add_field(name="UCID", value=player.ucid)
        if player.member:
            embed.add_field(name="_ _", value='_ _')
            embed.add_field(name="Member", value=player.member.display_name)
            embed.add_field(name="Discord ID", value=player.member.id)
            embed.add_field(name="_ _", value='_ _')
        embed.set_footer(text="Players can be removed from the watchlist by using the /info command.")
        await self.bot.get_admin_channel(server).send(mentions, embed=embed)

    @event(name="registerDCSServer")
    async def registerDCSServer(self, server: Server, data: dict) -> None:
        if data['channel'].startswith('sync-'):
<<<<<<< HEAD
            await self._update_bans(server)
=======
            # noinspection PyAsyncCall
            asyncio.create_task(self._update_bans(server))
>>>>>>> 20b22fb6
        if 'current_mission' not in data:
            server.status = Status.STOPPED
            return
        self._update_mission(server, data)
        if 'players' not in data:
            server.players.clear()
            data['players'] = []
            server.status = Status.STOPPED
        elif server.is_remote or data['channel'].startswith('sync-'):
            server.status = Status.PAUSED if data['pause'] is True else Status.RUNNING
        server.afk.clear()
        # all players are inactive for now
        for p in server.players.values():
            p.active = False
        for p in data['players']:
            if p['id'] == 1:
                continue
            player: Player = server.get_player(ucid=p['ucid'])
            if not player:
                player = DataObjectFactory().new(
                    Player, node=server.node, server=server, id=p['id'], name=p['name'], active=p['active'],
                    side=Side(p['side']), ucid=p['ucid'], slot=int(p['slot']), sub_slot=p['sub_slot'],
                    unit_callsign=p['unit_callsign'], unit_name=p['unit_name'], unit_type=p['unit_type'],
                    unit_display_name=p.get('unit_display_name', p['unit_type']), group_id=p['group_id'],
                    group_name=p['group_name'])
                server.add_player(player)
            else:
                player.update(p)
            if Side(p['side']) == Side.SPECTATOR:
                server.afk[player.ucid] = datetime.now(timezone.utc)
        # cleanup inactive players
        for p in list(server.players.values()):
            if not p.active and not p.id == 1:
                del server.players[p.id]
        self.display_mission_embed(server)
        self.display_player_embed(server)

    @event(name="onMissionLoadBegin")
    async def onMissionLoadBegin(self, server: Server, data: dict) -> None:
        server.status = Status.LOADING
        self._update_mission(server, data)
        if server.settings:
            self.display_mission_embed(server)
        self.display_player_embed(server)

    @event(name="onMissionLoadEnd")
    async def onMissionLoadEnd(self, server: Server, data: dict) -> None:
<<<<<<< HEAD
        await self._update_bans(server)
        await self._update_mission(server, data)
=======
        # noinspection PyAsyncCall
        asyncio.create_task(self._update_bans(server))
        self._update_mission(server, data)
>>>>>>> 20b22fb6
        self.display_mission_embed(server)

    @event(name="onSimulationStart")
    async def onSimulationStart(self, server: Server, _: dict) -> None:
        server.status = Status.PAUSED
        self.display_mission_embed(server)

    @event(name="getMissionUpdate")
    async def getMissionUpdate(self, server: Server, data: dict) -> None:
        if not server.current_mission:
            server.status = Status.STOPPED
            return
        elif data['pause'] and server.status == Status.RUNNING:
            server.status = Status.PAUSED
        elif not data['pause'] and server.status != Status.RUNNING:
            server.status = Status.RUNNING
        server.current_mission.mission_time = data['mission_time']
        server.current_mission.real_time = data['real_time']
        self.display_mission_embed(server)

    @event(name="onSimulationStop")
    async def onSimulationStop(self, server: Server, _: dict) -> None:
        server.status = Status.STOPPED
        for p in server.get_active_players():
            p.side = Side.SPECTATOR
        self.display_mission_embed(server)
        self.display_player_embed(server)

    @event(name="onSimulationPause")
    async def onSimulationPause(self, server: Server, _: dict) -> None:
        server.status = Status.PAUSED
        self.display_mission_embed(server)

    @event(name="onSimulationResume")
    async def onSimulationResume(self, server: Server, _: dict) -> None:
        server.status = Status.RUNNING
        self.display_mission_embed(server)

    @event(name="onPlayerConnect")
    async def onPlayerConnect(self, server: Server, data: dict) -> None:
        if data['id'] == 1:
            return
        self.send_dcs_event(server, Side.SPECTATOR, self.EVENT_TEXTS[Side.SPECTATOR]['connect'].format(data['name']))
        player: Player = server.get_player(ucid=data['ucid'])
        if not player or player.id == 1:
            player = DataObjectFactory().new(
                Player, node=server.node, server=server, id=data['id'], name=data['name'],
                active=data['active'], side=Side(data['side']), ucid=data['ucid'])
            server.add_player(player)
        else:
            player.update(data)
        if player.is_banned():
            server.kick(player, self.node.config.get('messages', {}).get('player_banned', 'n/a'))
            return
        if player.member:
            server.send_to_dcs({
                'command': 'uploadUserRoles',
                'id': player.id,
                'ucid': player.ucid,
                'roles': [x.id for x in player.member.roles]
            })
        if player.watchlist:
            # noinspection PyAsyncCall
            asyncio.create_task(self._watchlist_alert(server, player))

    @event(name="onPlayerStart")
    async def onPlayerStart(self, server: Server, data: dict) -> None:
        if data['id'] == 1 or 'ucid' not in data:
            return
        player: Player = server.get_player(ucid=data['ucid'])
        if not player:
            player = DataObjectFactory().new(
                Player, node=server.node, server=server, id=data['id'], name=data['name'],
                active=data['active'], side=Side(data['side']), ucid=data['ucid'])
            server.add_player(player)
        else:
            player.update(data)
        # greet the player
        if not player.member:
            # only warn for unknown users if it is a non-public server and automatch is on
            if self.bot.locals.get('automatch', True) and server.settings['password']:
                # noinspection PyAsyncCall
                asyncio.create_task(self.bot.get_admin_channel(server).send(
                    f"Player {player.name} (ucid={player.ucid}) can't be matched to a discord user."))
            player.sendChatMessage(self.get_config(server).get(
                'greeting_message_unmatched', '{player.name}, please use /linkme in our Discord, '
                                              'if you want to see your user stats!').format(server=server,
                                                                                            player=player))
            # only warn for unknown users if it is a non-public server and automatch is on
            if self.bot.locals.get('automatch', True) and server.settings['password']:
                # noinspection PyAsyncCall
                asyncio.create_task(self.bot.get_admin_channel(server).send(
                    f'Player {player.display_name} (ucid={player.ucid}) can\'t be matched to a discord user.'))
        else:
            player.sendChatMessage(self.get_config(server).get(
                'greeting_message_members', '{player.name}, welcome back to {server.name}!').format(player=player,
                                                                                                    server=server))
        # add the player to the afk list
        server.afk[player.ucid] = datetime.now(timezone.utc)
        self.display_mission_embed(server)
        self.display_player_embed(server)

    @event(name="onPlayerStop")
    async def onPlayerStop(self, server: Server, data: dict) -> None:
        if data['id'] == 1:
            return
        player: Player = server.get_player(ucid=data['ucid'])
        if player:
            player.active = False
            if player.ucid in server.afk:
                del server.afk[player.ucid]
        self.display_mission_embed(server)
        self.display_player_embed(server)

    def _disconnect(self, server: Server, player: Player):
        if not player or not player.active:
            return
        try:
            self.send_dcs_event(server, player.side,
                                self.EVENT_TEXTS[player.side]['disconnect'].format(player.name))
        finally:
            player.active = False
            if player.ucid in server.afk:
                del server.afk[player.ucid]
            self.display_mission_embed(server)
            self.display_player_embed(server)

    @event(name="onPlayerChangeSlot")
    async def onPlayerChangeSlot(self, server: Server, data: dict) -> None:
        # Workaround for missing disconnect events
        if 'side' not in data:
            self._disconnect(server, server.get_player(id=data['id'], active=True))
            return
        player: Player = server.get_player(ucid=data['ucid'], active=True)
        if not player:
            return
        try:
            if Side(data['side']) != Side.SPECTATOR:
                if player.ucid in server.afk:
                    del server.afk[player.ucid]
                side = Side(data['side'])
                self.send_dcs_event(server, side, self.EVENT_TEXTS[side]['change_slot'].format(
                    player.side.name if player.side != Side.SPECTATOR else 'NEUTRAL',
                    data['name'], Side(data['side']).name, data['unit_type']))
            else:
                server.afk[player.ucid] = datetime.now(timezone.utc)
                self.send_dcs_event(server, Side.SPECTATOR,
                                    self.EVENT_TEXTS[Side.SPECTATOR]['spectators'].format(player.side.name,
                                                                                          data['name']))
        finally:
            player.update(data)
            self.display_player_embed(server)

    @event(name="onGameEvent")
    async def onGameEvent(self, server: Server, data: dict) -> None:
        # ignore game events until the server is not initialized correctly
        if server.status not in [Status.RUNNING, Status.STOPPED]:
            return
        if data['eventName'] in ['mission_end', 'connect', 'change_slot']:  # these events are handled differently
            return
        elif data['eventName'] == 'disconnect':
            if data['arg1'] == 1:
                return
            self._disconnect(server, server.get_player(id=data['arg1'], active=True))
        elif data['eventName'] == 'friendly_fire' and data['arg1'] != data['arg3']:
            player1 = server.get_player(id=data['arg1'])
            player2 = server.get_player(id=data['arg3'])
            # TODO: remove if issue with Forrestal is fixed
            if not player2:
                return
            # filter AI-only events
            if not player1 and not server.locals.get('display_ai_chat', False):
                return
            side = player1.side if player1 else player2.side if player2 else Side.UNKNOWN
            self.send_dcs_event(server, side, self.EVENT_TEXTS[side][data['eventName']].format(
                ('player ' + player1.name) if player1 else 'AI',
                ('player ' + player2.name) if player2 else 'AI',
                data['arg2'] or 'Cannon/Bomblet')
            )
        elif data['eventName'] == 'self_kill':
            player = server.get_player(id=data['arg1']) if data['arg1'] != -1 else None
            side = player.side if player else Side.UNKNOWN
            if player or server.locals.get('display_ai_chat', False):
                self.send_dcs_event(server, side,
                                    self.EVENT_TEXTS[side][data['eventName']].format(player.name if player else 'AI'))
        elif data['eventName'] == 'kill':
            player1 = server.get_player(id=data['arg1'])
            player2 = server.get_player(id=data['arg4'])
            # filter AI-only events
            if not player1 and not player2 and not server.locals.get('display_ai_chat', False):
                return
            side = Side(data['arg3'])
            self.send_dcs_event(server, side, self.EVENT_TEXTS[side][data['eventName']].format(
                ('player ' + player1.name) if player1 is not None else 'AI',
                data['arg2'] or 'SCENERY', Side(data['arg6']).name,
                ('player ' + player2.name) if player2 is not None else 'AI',
                data['arg5'] or 'SCENERY', data['arg7'] or 'Cannon/Bomblet'))
            # report teamkills from players to admins (only on public servers)
            if server.is_public() and player1 and player2 and data['arg1'] != data['arg4'] \
                    and data['arg3'] == data['arg6']:
                name = ('Member ' + player1.member.display_name) \
                    if player1.member else ('Player ' + player1.display_name)
                message = f"{name} (ucid={player1.ucid}) is killing team members."
                # show the server name on central admin channels
                if self.bot.locals.get('admin_channel'):
                    message = f"{server.display_name}: " + message
                # noinspection PyAsyncCall
                asyncio.create_task(self.bot.get_admin_channel(server).send(message))
        elif data['eventName'] in ['takeoff', 'landing', 'crash', 'eject', 'pilot_death']:
            player = server.get_player(id=data['arg1'])
            side = player.side if player else Side.UNKNOWN
            if not player and not server.locals.get('display_ai_chat', False):
                return
            if data['eventName'] in ['takeoff', 'landing']:
                self.send_dcs_event(server, side, self.EVENT_TEXTS[side][data['eventName']].format(
                    player.name if player else 'AI', data['arg3'] if len(data['arg3']) > 0 else 'ground')
                )
            else:
                self.send_dcs_event(server, side, self.EVENT_TEXTS[side][data['eventName']].format(
                    player.name if player else 'AI')
                )

    @chat_command(name="atis", usage="<airport>", help="display ATIS information")
    async def atis(self, server: Server, player: Player, params: list[str]):
        if len(params) == 0:
            player.sendChatMessage(f"Usage: -atis <airbase/code>")
            return
        name = ' '.join(params)
        for airbase in server.current_mission.airbases:
            if (name.casefold() in airbase['name'].casefold()) or (name.upper() == airbase['code']):
                response = await server.send_to_dcs_sync({
                    "command": "getWeatherInfo",
                    "x": airbase['position']['x'],
                    "y": airbase['position']['y'],
                    "z": airbase['position']['z']
                })
                report = Report(self.bot, self.plugin_name, 'atis-ingame.json')
                env = await report.render(airbase=airbase, data=response)
                message = utils.embed_to_simpletext(env.embed)
                player.sendUserMessage(message, 30)
                return
        player.sendChatMessage(f"No ATIS information found for {name}.")

    @chat_command(name="restart", roles=['DCS Admin'], usage="[time]", help="restart the running mission")
    async def restart(self, server: Server, _: Player, params: list[str]):
        delay = int(params[0]) if len(params) > 0 else 0
        if delay > 0:
            message = f'!!! Server will be restarted in {utils.format_time(delay)}!!!'
        else:
            message = '!!! Server will be restarted NOW !!!'
        server.sendPopupMessage(Coalition.ALL, message)
        self.bot.loop.call_soon(asyncio.create_task, server.current_mission.restart())

    @chat_command(name="list", roles=['DCS Admin'], help="lists available missions")
    async def _list(self, server: Server, player: Player, _: list[str]):
        missions = await server.getMissionList()
        message = 'The following missions are available:\n'
        for i in range(0, len(missions)):
            mission = missions[i]
            mission = mission[(mission.rfind(os.path.sep) + 1):-4]
            message += f"{i + 1} {mission}\n"
        message += f"\nUse {self.prefix}load <number> to load that mission"
        player.sendUserMessage(message, 30)

    @chat_command(name="load", roles=['DCS Admin'], usage="<number>", help="load a specific mission")
    async def load(self, server: Server, _: Player, params: list[str]):
        self.bot.loop.call_soon(asyncio.create_task, server.loadMission(int(params[0])))

    @chat_command(name="ban", roles=['DCS Admin'], usage="<name> [reason]", help="ban a user for 3 days")
    async def ban(self, server: Server, player: Player, params: list[str]):
        await self._handle_command(server, player, params, lambda delinquent, reason: (
            ServiceRegistry.get(ServiceBus).ban(delinquent.ucid, player.member.display_name, reason, 3),
            f'User {delinquent.display_name} banned for 3 days'))

    @chat_command(name="kick", roles=['DCS Admin'], usage="<name> [reason]", help="kick a user")
    async def kick(self, server: Server, player: Player, params: list[str]):
        await self._handle_command(server, player, params, lambda delinquent, reason: (
            server.kick(delinquent, reason),
            f'User {delinquent.display_name} kicked'))

    @chat_command(name="spec", roles=['DCS Admin'], usage="<name> [reason]", help="moves a user to spectators")
    async def spec(self, server: Server, player: Player, params: list[str]):
        await self._handle_command(server, player, params, lambda delinquent, reason: (
            server.move_to_spectators(delinquent, reason),
            f'User {delinquent.display_name} moved to spectators'))

    async def _handle_command(self, server: Server, player: Player, params: list[str], action):
        if not params:
            player.sendChatMessage(
                f"Usage: {self.prefix}{action.__name__} <name> [reason]")
            return

        params = shlex.split(' '.join(params))
        name = params[0]
        reason = ' '.join(params[1:]) if len(params) > 1 else 'n/a'

        delinquent: Player = server.get_player(name=name, active=True)
        if not delinquent:
            player.sendChatMessage(f'Player {name} not found. Use "" around names with blanks.')
            return

        action_result, audit_msg = action(delinquent, reason)
        action_description = ' '.join(audit_msg.split()[2:])

        player.sendChatMessage(audit_msg)
        # noinspection PyAsyncCall
        asyncio.create_task(self.bot.audit(f'Player {delinquent.display_name} {action_description}' +
                                           (f' with reason "{reason}".' if reason != 'n/a' else '.'),
                                           user=player.member))

    @chat_command(name="linkme", usage="<token>", help="link your user to Discord")
    async def linkme(self, server: Server, player: Player, params: list[str]):
        if not params:
            player.sendChatMessage(f"Syntax: {self.prefix}linkme token\nYou get the token with /linkme in our Discord.")
            return

        token = params[0]
        async with self.apool.connection() as conn:
            async with conn.transaction():
                cursor = await conn.execute('SELECT discord_id FROM players WHERE ucid = %s', (token,))
                row = await cursor.fetchone()
                if not row:
                    player.sendChatMessage('Invalid token.')
                    # noinspection PyAsyncCall
                    asyncio.create_task(self.bot.get_admin_channel(server).send(
                        f'Player {player.display_name} (ucid={player.ucid}) entered a non-existent linking token.'))
                    return

                discord_id = row[0]
                discord_member = self.bot.guilds[0].get_member(discord_id)
                member = DataObjectFactory().new(Member, name=discord_member.name, node=self.node,
                                                 member=discord_member)

                old_ucid = member.ucid if member.verified else None
                if old_ucid:
                    member.ucid = player.ucid
                else:
                    player.member = member.member
                member.verified = True
                await conn.execute('DELETE FROM players WHERE ucid = %s', (token,))
                # make sure we update all tables with the new UCID
                if old_ucid and old_ucid != player.ucid:
                    for plugin in self.bot.cogs.values():  # type: Plugin
                        await plugin.update_ucid(conn, old_ucid, player.ucid)
                    # noinspection PyAsyncCall
                    asyncio.create_task(self.bot.audit(f'changed UCID from {old_ucid} to {player.ucid}.',
                                                       user=player.member))
                    player.sendChatMessage('Your account has been updated.')
                elif not old_ucid:
                    # noinspection PyAsyncCall
                    asyncio.create_task(self.bot.audit(
                        f'self-linked to DCS user "{player.display_name}" (ucid={player.ucid}).',
                        user=player.member))
                    player.sendChatMessage('Your user has been linked.')
                else:
                    player.sendChatMessage('Your user was linked already!')

        # If autorole is enabled, give the user the DCS role:
        if self.bot.locals.get('autorole', '') == 'linkme':
            role = self.bot.roles['DCS'][0]
            if role != '@everyone':
                try:
                    await player.member.add_roles(self.bot.get_role(role))
                except discord.Forbidden:
                    # noinspection PyAsyncCall
                    asyncio.create_task(self.bot.audit(f'permission "Manage Roles" missing.', user=self.bot.member))

    @chat_command(name="911", usage="<message>", help="send an alert to admins (misuse will be punished!)")
    async def call911(self, server: Server, player: Player, params: list[str]):
        mentions = ''.join([self.bot.get_role(role).mention for role in self.bot.roles['DCS Admin']])
        message = ' '.join(params)
        embed = discord.Embed(title='MAYDAY // 911 Call', colour=discord.Color.blue())
        embed.set_image(url="https://media.tenor.com/pDRfpNAXfmcAAAAC/despicable-me-minions.gif")
        embed.description = message
        embed.add_field(name="Server", value=server.name, inline=False)
        embed.add_field(name="Player", value=player.name)
        embed.add_field(name="UCID", value=player.ucid)
        # noinspection PyAsyncCall
        asyncio.create_task(self.bot.get_admin_channel(server).send(mentions, embed=embed))

    @chat_command(name="preset", aliases=["presets"], roles=['DCS Admin'], usage="<preset>",
                  help="load a specific weather preset")
    async def preset(self, server: Server, player: Player, params: list[str]):
        async def change_preset(preset: str):
            filename = await server.get_current_mission_file()
            if not server.node.config.get('mission_rewrite', True):
                await server.stop()
            new_filename = await server.modifyMission(filename, utils.get_preset(self.node, preset))
            if new_filename != filename:
                await server.replaceMission(int(server.settings['listStartIndex']), new_filename)
            await server.restart(modify_mission=False)
            if server.status == Status.STOPPED:
                await server.start()
            await self.bot.audit(f"changed preset to {preset}", server=server, user=player.ucid)

        presets = list(utils.get_presets(self.node))
        if presets:
            if not params:
                message = 'The following presets are available:\n'
                for idx, preset in enumerate(presets):
                    message += f"{idx + 1} {preset}\n"
                message += f"\nUse {self.prefix}preset <number> to load that preset " \
                           f"(mission will be restarted!)"
                player.sendUserMessage(message, 30)
            else:
                n = int(params[0]) - 1
                self.bot.loop.call_soon(asyncio.create_task, change_preset(presets[n]))
        else:
            player.sendChatMessage(f"There are no presets available to select.")<|MERGE_RESOLUTION|>--- conflicted
+++ resolved
@@ -280,12 +280,8 @@
     @event(name="registerDCSServer")
     async def registerDCSServer(self, server: Server, data: dict) -> None:
         if data['channel'].startswith('sync-'):
-<<<<<<< HEAD
-            await self._update_bans(server)
-=======
             # noinspection PyAsyncCall
             asyncio.create_task(self._update_bans(server))
->>>>>>> 20b22fb6
         if 'current_mission' not in data:
             server.status = Status.STOPPED
             return
@@ -333,14 +329,9 @@
 
     @event(name="onMissionLoadEnd")
     async def onMissionLoadEnd(self, server: Server, data: dict) -> None:
-<<<<<<< HEAD
-        await self._update_bans(server)
-        await self._update_mission(server, data)
-=======
         # noinspection PyAsyncCall
         asyncio.create_task(self._update_bans(server))
         self._update_mission(server, data)
->>>>>>> 20b22fb6
         self.display_mission_embed(server)
 
     @event(name="onSimulationStart")
