<<<<<<< HEAD
local base		= _G
dcsbot 			= base.dcsbot
=======
local base	= _G
dcsbot 		= base.dcsbot
>>>>>>> 44a1ebf3

local GROUP_CATEGORY = {
	[Group.Category.AIRPLANE] = 'Airplanes',
	[Group.Category.HELICOPTER] = 'Helicopters',
	[Group.Category.GROUND] = 'Ground Units',
	[Group.Category.SHIP] = 'Ships'
}

-- MOOSE
world.event.S_EVENT_NEW_CARGO = world.event.S_EVENT_MAX + 1000
world.event.S_EVENT_DELETE_CARGO = world.event.S_EVENT_MAX + 1001
world.event.S_EVENT_NEW_ZONE = world.event.S_EVENT_MAX + 1002
world.event.S_EVENT_DELETE_ZONE = world.event.S_EVENT_MAX + 1003
world.event.S_EVENT_NEW_ZONE_GOAL = world.event.S_EVENT_MAX + 1004
world.event.S_EVENT_DELETE_ZONE_GOAL = world.event.S_EVENT_MAX + 1005
world.event.S_EVENT_REMOVE_UNIT = world.event.S_EVENT_MAX + 1006
world.event.S_EVENT_PLAYER_ENTER_AIRCRAFT = world.event.S_EVENT_MAX + 1007

dcsbot.mission_stats_enabled = false

dcsbot.eventHandler = {}
function dcsbot.eventHandler:onEvent(event)
	status, err = pcall(onEvent, event)
	if not status then
		env.warning("DCSServerBot - Error during MissionStatistics:onEvent(): " .. err)
	end
end

function onEvent(event)
	if event then
		local msg = {}
		msg.command = 'onMissionEvent'
		msg.id = event.id
		if event.id == world.event.S_EVENT_SHOT then
			msg.eventName = 'S_EVENT_SHOT'
		elseif event.id == world.event.S_EVENT_HIT then
			msg.eventName = 'S_EVENT_HIT'
		elseif event.id == world.event.S_EVENT_TAKEOFF then
			msg.eventName = 'S_EVENT_TAKEOFF'
		elseif event.id == world.event.S_EVENT_LAND then
			msg.eventName = 'S_EVENT_LAND'
		elseif event.id == world.event.S_EVENT_CRASH then
			msg.eventName = 'S_EVENT_CRASH'
		elseif event.id == world.event.S_EVENT_EJECTION then
			msg.eventName = 'S_EVENT_EJECTION'
		elseif event.id == world.event.S_EVENT_DEAD then
			msg.eventName = 'S_EVENT_DEAD'
		elseif event.id == world.event.S_EVENT_PILOT_DEAD then
			msg.eventName = 'S_EVENT_PILOT_DEAD'
		elseif event.id == world.event.S_EVENT_BASE_CAPTURED then
			msg.eventName = 'S_EVENT_BASE_CAPTURED'
		elseif event.id == world.event.S_EVENT_TOOK_CONTROL then
			msg.eventName = 'S_EVENT_TOOK_CONTROL'
		elseif event.id == world.event.S_EVENT_REFUELING_STOP then
			msg.eventName = 'S_EVENT_REFUELING_STOP'
		elseif event.id == world.event.S_EVENT_BIRTH then
			msg.eventName = 'S_EVENT_BIRTH'
		elseif event.id == world.event.S_EVENT_HUMAN_FAILURE then
			msg.eventName = 'S_EVENT_HUMAN_FAILURE'
		elseif event.id == world.event.S_EVENT_DETAILED_FAILURE then
			msg.eventName = 'S_EVENT_DETAILED_FAILURE'
		elseif event.id == world.event.S_EVENT_ENGINE_STARTUP then
			msg.eventName = 'S_EVENT_ENGINE_STARTUP'
		elseif event.id == world.event.S_EVENT_ENGINE_SHUTDOWN then
			msg.eventName = 'S_EVENT_ENGINE_SHUTDOWN'
		elseif event.id == world.event.S_EVENT_PLAYER_LEAVE_UNIT then
			msg.eventName = 'S_EVENT_PLAYER_LEAVE_UNIT'
		elseif event.id == world.event.S_EVENT_SHOOTING_START then
			msg.eventName = 'S_EVENT_SHOOTING_START'
		elseif event.id == world.event.S_EVENT_SHOOTING_END then
			msg.eventName = 'S_EVENT_SHOOTING_END'
		elseif event.id == world.event.S_EVENT_KILL then
			msg.eventName = 'S_EVENT_KILL'
		elseif event.id == world.event.S_EVENT_UNIT_LOST then
			msg.eventName = 'S_EVENT_UNIT_LOST'
		elseif event.id == world.event.S_EVENT_LANDING_AFTER_EJECTION then
			msg.eventName = 'S_EVENT_LANDING_AFTER_EJECTION'
		elseif event.id == world.event.S_EVENT_PARATROOPER_LENDING then
			msg.eventName = 'S_EVENT_PARATROOPER_LANDING'
		elseif event.id == world.event.S_EVENT_TRIGGER_ZONE then
			msg.eventName = 'S_EVENT_TRIGGER_ZONE'
		elseif event.id == world.event.S_EVENT_LANDING_QUALITY_MARK then
			msg.eventName = 'S_EVENT_LANDING_QUALITY_MARK'
		elseif event.id == world.event.S_EVENT_BDA then
			msg.eventName = 'S_EVENT_BDA'
		elseif event.id == world.event.S_EVENT_MAX then
			msg.eventName = 'S_EVENT_MAX'
		elseif event.id == world.event.S_EVENT_EMERGENCY_LANDING then
		    msg.eventName = 'S_EVENT_EMERGENCY_LANDING'
		-- MOOSE
		elseif event.id == world.event.S_EVENT_NEW_CARGO then
			msg.eventName = 'S_EVENT_NEW_CARGO'
		elseif event.id == world.event.S_EVENT_DELETE_CARGO then
			msg.eventName = 'S_EVENT_DELETE_CARGO'
		else
			return -- ignore other events
		end
		msg.time = event.time
		if event.initiator then
			msg.initiator = {}
			category = event.initiator:getCategory()
			if category == Object.Category.UNIT then
				msg.initiator.type = 'UNIT'
				msg.initiator.unit = event.initiator
				msg.initiator.unit_name = msg.initiator.unit:getName()
				msg.initiator.group = msg.initiator.unit:getGroup()
				if msg.initiator.group and msg.initiator.group:isExist() then
					msg.initiator.group_name = msg.initiator.group:getName()
				end
				msg.initiator.name = msg.initiator.unit:getPlayerName()
				msg.initiator.coalition = msg.initiator.unit:getCoalition()
				msg.initiator.unit_type = msg.initiator.unit:getTypeName()
				msg.initiator.category = msg.initiator.unit:getDesc().category
			elseif category == Object.Category.STATIC then
				msg.initiator.type = 'STATIC'
				-- ejected pilot, unit will not be counted as dead but only lost
				if event.id == world.event.S_EVENT_LANDING_AFTER_EJECTION then
					msg.initiator.unit = event.initiator
					msg.initiator.unit_name = string.format("Ejected Pilot ID %s", tostring(event.initiator.id_))
					msg.initiator.coalition = 0
					msg.initiator.unit_type = 'Ejected Pilot'
					msg.initiator.category = 0
				else
					msg.initiator.unit = event.initiator
					msg.initiator.unit_name = msg.initiator.unit:getName()
					msg.initiator.coalition = msg.initiator.unit:getCoalition()
					msg.initiator.unit_type = msg.initiator.unit:getTypeName()
					msg.initiator.category = msg.initiator.unit:getDesc().category
				end
			elseif category == Object.Category.CARGO then
				msg.initiator.type = 'CARGO'
				msg.initiator.unit = event.initiator
				msg.initiator.unit_name = msg.initiator.unit:getName()
				msg.initiator.coalition = msg.initiator.unit:getCoalition()
				msg.initiator.unit_type = msg.initiator.unit:getTypeName()
				msg.initiator.category = msg.initiator.unit:getDesc().category
			elseif category == Object.Category.SCENERY  then
				msg.initiator.type = 'SCENERY'
				msg.initiator.unit = event.initiator
				msg.initiator.unit_name = msg.initiator.unit:getName()
				msg.initiator.coalition = coalition.side.NEUTRAL
				msg.initiator.unit_type = event.initiator:isExist() and msg.initiator.unit:getTypeName() or "SCENERY"
				msg.initiator.category = msg.initiator.unit:getDesc().category
			elseif category == Object.Category.BASE then
				msg.initiator.type = 'BASE'
				msg.initiator.unit = event.initiator
				msg.initiator.unit_name = msg.initiator.unit:getName()
				msg.initiator.coalition = msg.initiator.unit:getCoalition()
				msg.initiator.unit_type = msg.initiator.unit:getTypeName()
				msg.initiator.category = msg.initiator.unit:getDesc().category
			end
		end
		if event.target then
			msg.target = {}
			category = event.target:getCategory()
			if category == Object.Category.UNIT then
				msg.target.type = 'UNIT'
				msg.target.unit = event.target
				if msg.target.unit then
					msg.target.unit_name = msg.target.unit:getName()
					msg.target.group = msg.target.unit:getGroup()
					if msg.target.group and msg.target.group:isExist() then
						msg.target.group_name = msg.target.group:getName()
					end
					msg.target.name = msg.target.unit:getPlayerName()
					msg.target.coalition = msg.target.unit:getCoalition()
					msg.target.unit_type = msg.target.unit:getTypeName()
					msg.target.category = msg.target.unit:getDesc().category
				end
			elseif category == Object.Category.STATIC then
				msg.target.type = 'STATIC'
				msg.target.unit = event.target
<<<<<<< HEAD
				if msg.target.unit and msg.target.unit:isExist() then
=======
				if msg.target.unit:isExist() then
>>>>>>> 44a1ebf3
					msg.target.unit_name = msg.target.unit:getName()
					if msg.target.unit_name ~= nil and msg.target.unit_name ~= '' then
						msg.target.coalition = msg.target.unit:getCoalition()
						msg.target.unit_type = msg.target.unit:getTypeName()
						msg.target.category = msg.target.unit:getDesc().category
					end
				end
			elseif category == Object.Category.SCENERY then
				msg.target.type = 'SCENERY'
				msg.target.unit = event.target
				msg.target.unit_name = msg.target.unit:getName()
                msg.target.coalition = coalition.side.NEUTRAL
				msg.target.unit_type = msg.target.unit:getTypeName()
				msg.target.category = msg.target.unit:getDesc().category
			end
		end
		if event.place and event.place:isExist() then
			msg.place = {}
			msg.place.id = event.place.id_
			msg.place.name = event.place:getName()
		end
		if event.weapon_name then
			msg.weapon = {}
			msg.weapon.name = event.weapon_name or 'Gun'
			if msg.weapon.name == '' then
			    msg.weapon.name = 'Gun'
			end
		elseif event.weapon then
			msg.weapon = {}
			msg.weapon.name = event.weapon:getTypeName() or 'Gun'
			if msg.weapon.name == '' then
			    msg.weapon.name = 'Gun'
			end
		end
		if event.comment then
			msg.comment = event.comment
		end
		dcsbot.sendBotTable(msg)
	end
end

function dcsbot.getMissionSituation(channel)
    env.info('DCSServerBot - getMissionSituation()')
	local msg = {}
	msg.command = 'getMissionSituation'
	msg.coalitions = {}
	msg.coalitions['BLUE'] = {}
	msg.coalitions['RED'] = {}

	msg.coalitions['BLUE'].airbases = {}
	for id, airbase in pairs(coalition.getAirbases(coalition.side.BLUE)) do
		table.insert(msg.coalitions['BLUE'].airbases, airbase:getName())
	end
	msg.coalitions['RED'].airbases = {}
	for id, airbase in pairs(coalition.getAirbases(coalition.side.RED)) do
		table.insert(msg.coalitions['RED'].airbases, airbase:getName())
	end
	msg.coalitions['BLUE'].units = {}
	for i, group in pairs(coalition.getGroups(coalition.side.BLUE)) do
		category = GROUP_CATEGORY[group:getCategory()]
		if category ~= nil then
			if (msg.coalitions['BLUE'].units[category] == nil) then
				msg.coalitions['BLUE'].units[category] = {}
			end
			for j, unit in pairs(Group.getUnits(group)) do
				if unit:isActive() then
					table.insert(msg.coalitions['BLUE'].units[category], unit:getName())
				end
			end
		else
			env.warning('Category not in table: ' .. group:getCategory(), false)
		end
	end
	msg.coalitions['RED'].units = {}
	for i, group in pairs(coalition.getGroups(coalition.side.RED)) do
		category = GROUP_CATEGORY[group:getCategory()]
		if category ~= nil then
			if (msg.coalitions['RED'].units[category] == nil) then
				msg.coalitions['RED'].units[category] = {}
			end
			for j, unit in pairs(Group.getUnits(group)) do
				if unit:isActive() then
					table.insert(msg.coalitions['RED'].units[category], unit:getName())
				end
			end
		else
			env.warning('Category not in table: ' .. group:getCategory(), false)
		end
	end
	msg.coalitions['BLUE'].statics = {}
	for id, static in pairs(coalition.getStaticObjects(coalition.side.BLUE)) do
		table.insert(msg.coalitions['BLUE'].statics, static:getName())
	end
	msg.coalitions['RED'].statics = {}
	for id, static in pairs(coalition.getStaticObjects(coalition.side.RED)) do
		table.insert(msg.coalitions['RED'].statics, static:getName())
	end
	dcsbot.sendBotTable(msg, channel)
end

function dcsbot.enableMissionStats()
	if not dcsbot.mission_stats_enabled then
        world.addEventHandler(dcsbot.eventHandler)
        env.info('DCSServerBot - Mission Statistics enabled.')
        dcsbot.mission_stats_enabled = true
    end
end

function dcsbot.disableMissionStats()
	if dcsbot.mission_stats_enabled then
        world.removeEventHandler(dcsbot.eventHandler)
        env.info('DCSServerBot - Mission Statistics disabled.')
        dcsbot.mission_stats_enabled = false
    end
end

env.info("DCSServerBot - MissionStats: mission.lua loaded.")<|MERGE_RESOLUTION|>--- conflicted
+++ resolved
@@ -1,10 +1,5 @@
-<<<<<<< HEAD
-local base		= _G
-dcsbot 			= base.dcsbot
-=======
 local base	= _G
 dcsbot 		= base.dcsbot
->>>>>>> 44a1ebf3
 
 local GROUP_CATEGORY = {
 	[Group.Category.AIRPLANE] = 'Airplanes',
@@ -163,25 +158,30 @@
 			if category == Object.Category.UNIT then
 				msg.target.type = 'UNIT'
 				msg.target.unit = event.target
-				if msg.target.unit then
-					msg.target.unit_name = msg.target.unit:getName()
-					msg.target.group = msg.target.unit:getGroup()
-					if msg.target.group and msg.target.group:isExist() then
-						msg.target.group_name = msg.target.group:getName()
-					end
-					msg.target.name = msg.target.unit:getPlayerName()
-					msg.target.coalition = msg.target.unit:getCoalition()
-					msg.target.unit_type = msg.target.unit:getTypeName()
-					msg.target.category = msg.target.unit:getDesc().category
-				end
+				msg.target.unit_name = msg.target.unit:getName()
+				msg.target.group = msg.target.unit:getGroup()
+				if msg.target.group and msg.target.group:isExist() then
+					msg.target.group_name = msg.target.group:getName()
+				end
+				msg.target.name = msg.target.unit:getPlayerName()
+				msg.target.coalition = msg.target.unit:getCoalition()
+				msg.target.unit_type = msg.target.unit:getTypeName()
+				msg.target.category = msg.target.unit:getDesc().category
 			elseif category == Object.Category.STATIC then
 				msg.target.type = 'STATIC'
 				msg.target.unit = event.target
-<<<<<<< HEAD
+				if msg.target.unit:isExist() then
+					msg.target.unit_name = msg.target.unit:getName()
+					if msg.target.unit_name ~= nil and msg.target.unit_name ~= '' then
+						msg.target.coalition = msg.target.unit:getCoalition()
+						msg.target.unit_type = msg.target.unit:getTypeName()
+						msg.target.category = msg.target.unit:getDesc().category
+					end
+				end
+			elseif category == Object.Category.STATIC then
+				msg.target.type = 'STATIC'
+				msg.target.unit = event.target
 				if msg.target.unit and msg.target.unit:isExist() then
-=======
-				if msg.target.unit:isExist() then
->>>>>>> 44a1ebf3
 					msg.target.unit_name = msg.target.unit:getName()
 					if msg.target.unit_name ~= nil and msg.target.unit_name ~= '' then
 						msg.target.coalition = msg.target.unit:getCoalition()
