--- conflicted
+++ resolved
@@ -19,8 +19,7 @@
         2: 'Ground Units',
         3: 'Ships',
         4: 'Structures',
-        5: 'Unknown',
-        6: 'Cargo'
+        5: 'Unknown'
     }
 
     EVENT_TEXTS = {
@@ -111,59 +110,6 @@
         config = self.plugin.get_config(server)
         if config.get('persistence', True):
             await asyncio.to_thread(self._update_database, server, config, data)
-<<<<<<< HEAD
-        if data['server_name'] in self.bot.mission_stats:
-            stats = self.bot.mission_stats[data['server_name']]
-            update = False
-            if data['eventName'] == 'S_EVENT_BIRTH':
-                initiator = data['initiator']
-                if initiator:
-                    category = self.UNIT_CATEGORY.get(initiator['category'], 'Unknown')
-                    coalition: Coalition = self.COALITION[initiator['coalition']]
-                    # no stats for Neutral
-                    if coalition == Coalition.NEUTRAL:
-                        return
-                    unit_name = initiator['unit_name']
-                    if initiator['type'] == 'UNIT':
-                        if category not in stats['coalitions'][coalition.name]['units']:
-                            # lua does initialize the empty dict as an array
-                            if len(stats['coalitions'][coalition.name]['units']) == 0:
-                                stats['coalitions'][coalition.name]['units'] = {}
-                            stats['coalitions'][coalition.name]['units'][category] = []
-                        if unit_name not in stats['coalitions'][coalition.name]['units'][category]:
-                            stats['coalitions'][coalition.name]['units'][category].append(unit_name)
-                    elif initiator['type'] == 'STATIC':
-                        stats['coalitions'][coalition.name]['statics'].append(unit_name)
-                    update = True
-            elif data['eventName'] == 'S_EVENT_KILL' and data.get('initiator'):
-                killer = data['initiator']
-                victim = data['target']
-                if killer and victim:
-                    coalition: Coalition = self.COALITION[killer['coalition']]
-                    # no stats for Neutral
-                    if coalition == Coalition.NEUTRAL:
-                        return
-                    if victim['type'] == 'UNIT':
-                        category = self.UNIT_CATEGORY.get(victim['category'], 'Unknown')
-                        if 'kills' not in stats['coalitions'][coalition.name]:
-                            stats['coalitions'][coalition.name]['kills'] = {}
-                        if category not in stats['coalitions'][coalition.name]['kills']:
-                            stats['coalitions'][coalition.name]['kills'][category] = 1
-                        else:
-                            stats['coalitions'][coalition.name]['kills'][category] += 1
-                    elif victim['type'] == 'STATIC':
-                        if 'kills' not in stats['coalitions'][coalition.name]:
-                            stats['coalitions'][coalition.name]['kills'] = {}
-                        if 'Static' not in stats['coalitions'][coalition.name]['kills']:
-                            stats['coalitions'][coalition.name]['kills']['Static'] = 1
-                        else:
-                            stats['coalitions'][coalition.name]['kills']['Static'] += 1
-                    update = True
-            elif data['eventName'] in ['S_EVENT_UNIT_LOST', 'S_EVENT_PLAYER_LEAVE_UNIT'] and data.get('initiator'):
-                initiator = data['initiator']
-                category = self.UNIT_CATEGORY.get(initiator['category'], 'Unknown')
-                coalition: Coalition = self.COALITION[initiator['coalition']]
-=======
         if not data['server_name'] in self.bot.mission_stats or not data.get('initiator'):
             return
         stats = self.bot.mission_stats[data['server_name']]
@@ -192,7 +138,6 @@
             victim = data['target']
             if killer and victim:
                 coalition: Coalition = self.COALITION[killer['coalition']]
->>>>>>> b0fcbe00
                 # no stats for Neutral
                 if coalition == Coalition.NEUTRAL:
                     return
