--- conflicted
+++ resolved
@@ -18,14 +18,10 @@
 config.read('config/dcsserverbot.ini')
 
 # Set the bot's version (not externally configurable)
-<<<<<<< HEAD
-VERSION = "1.0"
-=======
 VERSION = "1.1"
 
 # git repository
 GIT_REPO_URL = 'https://github.com/Special-K-s-Flightsim-Bots/DCSServerBot.git'
->>>>>>> 292b9b33
 
 # COGs to load
 COGS = ['cogs.master', 'cogs.statistics', 'cogs.help'] if config.getboolean('BOT', 'MASTER') is True else ['cogs.agent']
