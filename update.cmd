@echo off
echo Updating DCSSererBot to the latest version...
git checkout v2 >NUL
if %ERRORLEVEL% EQU 9009 (
    echo Git for Windows is not installed.
    echo Please download the latest version of DCSServerBot from
    echo https://github.com/Special-K-s-Flightsim-Bots/DCSServerBot/releases/latest
    echo and update manually.
    exit /B %ERRORLEVEL%
)
git pull >NUL
if %ERRORLEVEL% NEQ 0 (
    echo Error while updating DCSServerBot. Please check the messages above.
    exit /B %ERRORLEVEL%
)
SET VENV=%TEMP%\DCSServerBot
if not exist %VENV% (
    echo Creating the Python Virtual Environment (venv) ...
    python -m venv %VENV%
)
echo Installing Python Libraries ...
<<<<<<< HEAD
venv\Scripts\python.exe -m pip install --upgrade pip >NUL 2>NUL
venv\Scripts\pip -q install -r requirements.txt
=======
%VENV%\Scripts\python.exe -m pip install --upgrade pip >NUL 2>NUL
%VENV%\Scripts\pip -q install -r requirements.txt
>>>>>>> 44a1ebf3
if %ERRORLEVEL% NEQ 0 (
    echo Error while updating DCSServerBot. Please check the messages above.
    exit /B %ERRORLEVEL%
)
echo DCSServerBot updated.<|MERGE_RESOLUTION|>--- conflicted
+++ resolved
@@ -19,13 +19,8 @@
     python -m venv %VENV%
 )
 echo Installing Python Libraries ...
-<<<<<<< HEAD
-venv\Scripts\python.exe -m pip install --upgrade pip >NUL 2>NUL
-venv\Scripts\pip -q install -r requirements.txt
-=======
 %VENV%\Scripts\python.exe -m pip install --upgrade pip >NUL 2>NUL
 %VENV%\Scripts\pip -q install -r requirements.txt
->>>>>>> 44a1ebf3
 if %ERRORLEVEL% NEQ 0 (
     echo Error while updating DCSServerBot. Please check the messages above.
     exit /B %ERRORLEVEL%
